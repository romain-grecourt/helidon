--- conflicted
+++ resolved
@@ -16,7 +16,6 @@
 
 package io.helidon.webserver;
 
-import io.helidon.common.http.ContextualRegistry;
 import java.net.URI;
 import java.util.concurrent.CompletableFuture;
 
@@ -119,7 +118,6 @@
     }
 
     static BareRequest mockRequest(String path, Http.Method method) {
-<<<<<<< HEAD
         BareRequest bareRequestMock = mock(BareRequest.class);
         doReturn(URI.create("http://0.0.0.0:1234/" + path)).when(bareRequestMock).uri();
         doReturn(method).when(bareRequestMock).method();
@@ -128,14 +126,6 @@
         doReturn(MediaSupport.createWithDefaults()).when(webServerMock).mediaSupport();
         when(webServerMock.context()).thenReturn(ContextualRegistry.create());
         doReturn(webServerMock).when(bareRequestMock).webServer();
-=======
-        BareRequest bareRequestMock = Mockito.mock(BareRequest.class);
-        Mockito.doReturn(URI.create("http://0.0.0.0:1234/" + path)).when(bareRequestMock).uri();
-        Mockito.doReturn(method).when(bareRequestMock).method();
-        WebServer serverMock = Mockito.mock(WebServer.class);
-        Mockito.when(serverMock.context()).thenReturn(ContextualRegistry.create());
-        Mockito.doReturn(serverMock).when(bareRequestMock).webServer();
->>>>>>> 1dacd768
         return bareRequestMock;
     }
 
