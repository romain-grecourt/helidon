/*
 * Copyright (c) 2017, 2019 Oracle and/or its affiliates. All rights reserved.
 *
 * Licensed under the Apache License, Version 2.0 (the "License");
 * you may not use this file except in compliance with the License.
 * You may obtain a copy of the License at
 *
 *     http://www.apache.org/licenses/LICENSE-2.0
 *
 * Unless required by applicable law or agreed to in writing, software
 * distributed under the License is distributed on an "AS IS" BASIS,
 * WITHOUT WARRANTIES OR CONDITIONS OF ANY KIND, either express or implied.
 * See the License for the specific language governing permissions and
 * limitations under the License.
 */

package io.helidon.webserver;

import java.io.IOException;
import java.io.InputStream;
import java.io.PrintWriter;
import java.util.LinkedList;
import java.util.Queue;
import java.util.concurrent.ConcurrentLinkedQueue;
import java.util.concurrent.Executors;
import java.util.concurrent.ScheduledExecutorService;
import java.util.concurrent.ScheduledFuture;
import java.util.concurrent.TimeUnit;
import java.util.concurrent.atomic.AtomicLong;
import java.util.logging.Level;
import java.util.logging.Logger;

import io.helidon.common.InputStreamHelper;
import io.helidon.common.http.DataChunk;
import io.helidon.common.http.Http;
import io.helidon.common.reactive.Flow.Publisher;
import io.helidon.common.reactive.Flow.Subscription;
import io.helidon.common.reactive.Multi;
import io.helidon.webserver.utils.SocketHttpClient;

import org.junit.jupiter.api.AfterAll;
import org.junit.jupiter.api.AfterEach;
import org.junit.jupiter.api.BeforeAll;
import org.junit.jupiter.api.Disabled;
import org.junit.jupiter.api.Test;

import static io.helidon.webserver.utils.SocketHttpClient.longData;
import static org.hamcrest.CoreMatchers.is;
import static org.hamcrest.MatcherAssert.assertThat;
import static org.hamcrest.core.StringEndsWith.endsWith;
import static org.hamcrest.core.StringStartsWith.startsWith;
import static org.junit.jupiter.api.Assertions.fail;

/**
 * The BytesReuseTest verifies whether the {@link DataChunk} instances get released properly.
 * <p>
 * Note that with {@link DataChunk#finalize()} which calls {@link DataChunk#release()},
 * we no longer experience {@link OutOfMemoryError} exceptions in case the chunks aren't freed
 * as long as no references to the {@link DataChunk} instances are kept.
 */
public class BytesReuseTest {

    private static final Logger LOGGER = Logger.getLogger(PlainTest.class.getName());

    private static WebServer webServer;

    private static Queue<DataChunk> chunkReference = new ConcurrentLinkedQueue<>();
    private static ScheduledExecutorService service = Executors.newSingleThreadScheduledExecutor(r -> new Thread(r) {{
        setDaemon(true);
    }});

    /**
     * Start the Web Server
     *
     * @param port the port on which to start the server; if less than 1,
     *             the port is dynamically selected
     * @throws Exception in case of an error
     */
    private static void startServer(int port) throws Exception {
        webServer = WebServer.create(
                ServerConfiguration.builder().port(port).build(),
                Routing.builder()
                        .any((req, res) -> {
                            req.content().registerFilter(
<<<<<<< HEAD
                                    (Publisher<DataChunk> publisher) -> Multi.from(publisher)
                                            .map(chunk -> {
                                                if (req.queryParams()
                                                        .first("keep_chunks")
                                                        .map(Boolean::valueOf)
                                                        .orElse(true)) {
                                                    chunkReference.add(chunk);
                                                }
                                                return chunk;
                                            }));
=======
                                    (Publisher<DataChunk> publisher) -> Multi.from(publisher).map(chunk -> {
                                        if (req.queryParams().first("keep_chunks").map(Boolean::valueOf).orElse(true)) {
                                            chunkReference.add(chunk);
                                        }
                                        return chunk;
                                    }));
>>>>>>> df30a8bb
                            res.headers().add("Transfer-Encoding", "chunked");
                            req.next();
                        })
                        .post("/subscriber", (req, res) -> {
<<<<<<< HEAD
                            Multi.from(req.content()).subscribe(
                                    (DataChunk chunk) -> {
                                        if (req.queryParams().first("release")
                                                .map(Boolean::valueOf)
                                                .orElse(true)) {
                                            chunk.release();
                                        }
                                    }, (Throwable ex) -> {
                                        LOGGER.log(Level.WARNING,
                                                "Encountered an exception!", ex);
                                        res.status(500)
                                                .send("Error: " + ex.getMessage());
                                    }, () -> {
                                        res.send("Finished");
                                    }, (Subscription subscription) -> {
                                        subscription.request(Long.MAX_VALUE);
                                    });
=======
                            Multi.from(req.content()).subscribe((DataChunk chunk) -> {
                                if (req.queryParams().first("release").map(Boolean::valueOf).orElse(true)) {
                                    chunk.release();
                                }
                            }, (Throwable ex) -> {
                                LOGGER.log(Level.WARNING,
                                        "Encountered an exception!", ex);
                                res.status(500)
                                        .send("Error: " + ex.getMessage());
                            }, () -> {
                                res.send("Finished");
                            }, (Subscription subscription) -> {
                                subscription.request(Long.MAX_VALUE);
                            });
>>>>>>> df30a8bb
                        })
                        .post("/string", Handler.create(String.class, (req, res, s) -> {
                            assertAgainstPrefixQueryParam(req, s);
                            res.send("Finished");
                        }))
                        .post("/bytes", Handler.create(byte[].class, (req, res, b) -> {
                            assertAgainstPrefixQueryParam(req, new String(b));
                            res.send("Finished");
                        }))
                        .post("/bytes_deferred", (req, res) -> {
                            Executors.newSingleThreadExecutor().submit(() -> {
                                req.content().as(byte[].class).thenAccept(bytes -> {
                                    assertAgainstPrefixQueryParam(req, new String(bytes));
                                    res.send("Finished");
                                }).exceptionally(t -> {
                                    req.next(t);
                                    return null;
                                });
                            });
                        })
                        .post("/input_stream", Handler.create(InputStream.class, (req, res, stream) -> {
<<<<<<< HEAD
                            Executors.newSingleThreadExecutor()
                                    .submit(() -> {
                                        try {
                                            LOGGER.info("Consuming data from input stream!");
                                            assertAgainstPrefixQueryParam(req,
                                                    new String(InputStreamHelper.readAllBytes(stream)));
                                            res.send("Finished");
                                        } catch (IOException e) {
                                            req.next(new IllegalStateException("Got an IO error.", e));
                                        }
                                    });
=======
                            Executors.newSingleThreadExecutor().submit(() -> {
                                try {
                                    LOGGER.info("Consuming data from input stream!");
                                    assertAgainstPrefixQueryParam(req,
                                            new String(InputStreamHelper.readAllBytes(stream)));
                                    res.send("Finished");
                                } catch (IOException e) {
                                    req.next(new IllegalStateException("Got an IO error.", e));
                                }
                            });
>>>>>>> df30a8bb
                        }))
                        .any("/unconsumed", (req, res) -> res.send("Nothing consumed!"))
                        .build())
                .start()
                .toCompletableFuture()
                .get(10, TimeUnit.SECONDS);

<<<<<<< HEAD
        LOGGER.log(Level.INFO,"Started server at: https://localhost:{0}",
                webServer.port());
=======
        LOGGER.log(Level.INFO, "Started server at: https://localhost:{0}", webServer.port());
>>>>>>> df30a8bb
    }

    private static void assertAgainstPrefixQueryParam(ServerRequest req, String actual) {
        assertThat(actual,
                   startsWith(req.queryParams()
                                      .first("test")
                                      .orElseThrow(() -> new BadRequestException("Missing 'test' query param"))));
    }

    @BeforeAll
    public static void startServer() throws Exception {
        // start the server at a free port
        startServer(0);
    }

    @AfterAll
    public static void close() throws Exception {
        if (webServer != null) {
            webServer.shutdown()
                    .toCompletableFuture()
                    .get(10, TimeUnit.SECONDS);
        }
    }

    @AfterEach
    public void tearDown() throws Exception {
        chunkReference.clear();
    }

    private void doSubscriberPostRequest(boolean release) throws Exception {
        try (SocketHttpClient s = new SocketHttpClient(webServer)) {
            s.request(Http.Method.POST, "/subscriber?test=myData&release=" + release, "myData" + longData(100_000).toString());
            assertThat(s.receive(), endsWith("\nFinished\n0\n\n"));
        }
    }

    private void assertChunkReferencesAreReleased() {
        LOGGER.log(Level.INFO, "Asserting that {0} request chunks were released.", chunkReference.size());
        for (DataChunk chunk : chunkReference) {
            assertThat("The chunk was not released: ID " + chunk.id(), chunk.isReleased(), is(true));
        }
    }

    @Test
    public void requestChunkDataRemainsWhenNotReleased() throws Exception {
        doSubscriberPostRequest(false);
        for (DataChunk chunk : chunkReference) {
            assertThat("The chunk was released: ID " + chunk.id(), chunk.isReleased(), is(false));
        }
        assertThat(new String(chunkReference.peek().bytes()), startsWith("myData"));
    }

    @Test
    @Disabled("This test takes minutes before it throws OutOfMemoryError")
    public void requestChunkDataRemainsWhenNotReleasedOutOfMemoryError() throws Exception {
        for (int i = 0; i < 100_000; i++) {
            try {
                requestChunkDataRemainsWhenNotReleased();
            } finally {
                LOGGER.log(Level.INFO, "Iteration reached: {0}", i);
            }
        }
        fail("An assertion was expected: OutOfMemoryError");
    }

    //@Test
    public void requestChunkDataGetReusedWhenReleased() throws Exception {
        doSubscriberPostRequest(true);
        assertChunkReferencesAreReleased();
    }

    @Test
    @Disabled("The intention of this test is to show that webserver can run indefinitely")
    public void requestChunkDataGetReusedWhenReleasedDoesNeverFail() throws Exception {
        for (int i = 0; i < 100_000; i++) {
            try {
                requestChunkDataGetReusedWhenReleased();
            } finally {
                LOGGER.log(Level.INFO, "Iteration reached: {0}", i);
            }
        }
    }

    @Test
    public void toStringConverterFreesTheRequestChunks() throws Exception {
        try (SocketHttpClient s = new SocketHttpClient(webServer)) {
            s.request(Http.Method.POST, "/string?test=myData", "myData" + longData(100_000).toString());
            assertThat(s.receive(), endsWith("\nFinished\n0\n\n"));
        }
        assertChunkReferencesAreReleased();
    }

    @Test
    public void toByteArrayConverterFreesTheRequestChunks() throws Exception {
        try (SocketHttpClient s = new SocketHttpClient(webServer)) {
            s.request(Http.Method.POST, "/bytes?test=myData", "myData" + longData(100_000).toString());
            assertThat(s.receive(), endsWith("\nFinished\n0\n\n"));
        }
        assertChunkReferencesAreReleased();
    }

    @Test
    public void toByteArrayDeferredConverterFreesTheRequestChunks() throws Exception {
        try (SocketHttpClient s = new SocketHttpClient(webServer)) {
            s.request(Http.Method.POST, "/bytes_deferred?test=myData", "myData" + longData(100_000).toString());
            assertThat(s.receive(), endsWith("\nFinished\n0\n\n"));
        }
        assertChunkReferencesAreReleased();
    }

    @Test
    public void toInputStreamConverterFreesTheRequestChunks() throws Exception {
        try (SocketHttpClient s = new SocketHttpClient(webServer)) {
            s.request(Http.Method.POST, "/input_stream?test=myData", "myData" + longData(100_000).toString());
            assertThat(s.receive(), endsWith("\nFinished\n0\n\n"));
        }
        assertChunkReferencesAreReleased();
    }

    @Test
    public void notFoundPostRequestPayloadGetsReleased() throws Exception {
        try (SocketHttpClient s = new SocketHttpClient(webServer)) {
            s.request(Http.Method.POST, "/non_existent?test=myData", "myData" + longData(100_000).toString());
            assertThat(s.receive(), startsWith("HTTP/1.1 404 Not Found\n"));
        }
        assertChunkReferencesAreReleased();
    }

    @Test
    public void unconsumedPostRequestPayloadGetsReleased() throws Exception {
        try (SocketHttpClient s = new SocketHttpClient(webServer)) {
            s.request(Http.Method.POST, "/unconsumed?test=myData", "myData" + longData(100_000).toString());
            assertThat(s.receive(), endsWith("Nothing consumed!\n0\n\n"));
        }
        assertChunkReferencesAreReleased();
    }

    /**
     * This test causes the WebServer to throw {@link OutOfMemoryError} by not releasing the
     * {@link DataChunk} instances.
     * It takes several seconds which is why it's disabled by default.
     * <p>
     * Note that since {@link ByteBufRequestChunk} releases the underlying {@link io.netty.buffer.ByteBuf} on
     * {@link Object#finalize()} call, the {@link OutOfMemoryError} never occurs in case that the
     * {@link #chunkReference} doesn't get filled.
     *
     * @throws Exception in case of an error
     */
    @Test
    @Disabled("Ignored because to get the OutOfMemoryError it takes more than 10 seconds.")
    public void sendUnlimitedDataWithoutReleasingTheChunksEndsWithOutOfMemoryError() throws Exception {
        try {
            flood(false, true, 0, true);
        } catch (OutOfMemoryError e) {
            // OOME is expected either here or anywhere else (Netty threads for instance)
        }

        // and yes, the memory where the first chunk is stored is left intact
        assertThat(new String(chunkReference.peek().bytes()), startsWith("unlimited"));
    }

    /**
     * This test shows that even when the {@link DataChunk#release()} isn't called, we don't get
     * {@link OutOfMemoryError} thanks to {@link DataChunk#finalize()} that calls
     * {@link DataChunk#release()} automatically. This test needs at least 1GB of heap.
     * <p>
     * This feature is not guarantied though.
     *
     * @throws Exception in case of an error
     */
    @Test
    @Disabled("Ignored because this test should run indefinitely.")
    public void sendUnlimitedDataWithoutReleasingTheChunksDoesntEndsWithOutOfMemoryErrorAsLongAsChunkRefsArentKept()
            throws Exception {
        flood(false, false, 0, true);
    }

    /**
     * This test shows that when the {@link DataChunk#release()} is called, WebServer can run
     * indefinitely and it performs perfectly while operating with low amount of memory.
     * This test needs 128m of heap.
     *
     * @throws Exception in case of an error
     */
    @Test
    @Disabled("Ignored because this test should run indefinitely.")
    public void sendUnlimitedDataAndReleasingTheChunksAllowToRunIndefinitely() throws Exception {
        flood(true, false, 0, true);
    }

    /**
     * This test shows that with an unlimited number of connections, each sending 1GB of data, no
     * memory leak occurs.
     *
     * @throws Exception in case of a problem
     */
    @Test
    @Disabled("Ignored because this test should run indefinitely.")
    public void sendLimitedDataInAnUnlimitedLoopAndReleasingTheChunksAllowToRunIndefinitely() throws Exception {
        while (true) {
            flood(true, false, 1_000, false);
        }
    }

    /**
     * This test shows that in case that {@link ByteBufRequestChunk#finalize()} is disabled, there would
     * remain unreleased {@link io.netty.buffer.ByteBuf} instances that the {@link HttpInitializer} should
     * take care of.
     *
     * @throws Exception in case of an error
     */
    @Test
    @Disabled("Ignored because this test should run indefinitely.")
    public void sendLimitedDataInAnUnlimitedLoopWithoutReleasingIt() throws Exception {
        while (true) {
            flood(false, false, 10, false);
        }
    }

    /**
     * This test shows that with a WebServer shutdown, no memory leak occurs.
     *
     * If {@link ReferenceHoldingQueue#shutdown()} is not called, the {@code DEFAULT} pool arena
     * of the {@link io.netty.buffer.PooledByteBufAllocator} would grow without any limits.
     *
     * @throws Exception in case of an error
     */
    @Test
    @Disabled("Ignored because this test should run indefinitely.")
    public void sendLimitedDataInAnUnlimitedLoopWithoutReleasingItToRecreatedWebServer() throws Exception {
        // recreate the WebServer 10x times
        for (int i = 0; i < 10; i++) {
            flood(false, false, 1_000, false);
            webServer.shutdown()
                    .toCompletableFuture()
                    .join();
            startServer();
        }
        webServer.shutdown().toCompletableFuture().join();

        Thread.currentThread().join();
    }

    private void flood(boolean release, boolean keepChunks, int limit, boolean doAssert) throws Exception {
        try (SocketHttpClient s = new ChunkedSocketHttpClient(BytesReuseTest.webServer, limit)) {
            s.request(Http.Method.POST, "/subscriber?test=unlimited&release=" + release + "&keep_chunks=" + keepChunks, null);

            // so we got a OutOfMemoryError
            if (doAssert) {
                assertThat(s.receive(), endsWith("\nError: Java heap space\n0\n\n"));
            }
        }
    }

    private static class ChunkedSocketHttpClient extends SocketHttpClient {
        private final long limit;
        private final AtomicLong sentData = new AtomicLong();

        public ChunkedSocketHttpClient(WebServer webServer, long limit) throws IOException {
            super(webServer);
            this.limit = limit;
        }

        @Override
        protected void sendPayload(PrintWriter pw, String payload) {
            pw.println("transfer-encoding: chunked");
            pw.println("");
            pw.println("9");
            pw.println("unlimited");

            ScheduledFuture<?> future = startMeasuring();

            try {
                String data = longData(1_000_000).toString();
                long i = 0;
                for (; !pw.checkError() && (limit == 0 || i < limit); ++i) {
                    pw.println(Integer.toHexString(data.length()));
                    pw.println(data);
                    pw.flush();

                    sentData.addAndGet(data.length());
                }
                LOGGER.info("Published chunks: " + i);
            } finally {
                future.cancel(true);
            }
        }

        ScheduledFuture<?> startMeasuring() {
            long startTime = System.nanoTime();
            Queue<Long> receivedDataShort = new LinkedList<>();

            return service.scheduleAtFixedRate(() -> {
                long l = sentData.get() / 1000000;
                receivedDataShort.add(l);
                long previous = l - (receivedDataShort.size() > 10 ? receivedDataShort.remove() : 0);
                long time = TimeUnit.SECONDS.convert(System.nanoTime() - startTime, TimeUnit.NANOSECONDS);
                System.out.println("Sent bytes: " + sentData.get() / 1000_000 + " MB");
                System.out.println("SPEED: " + l / time + " MB/s");
                System.out.println("SHORT SPEED: " + previous / (time > 10 ? 10 : time) + " MB/s");
                System.out.println("====");
            }, 1, 1, TimeUnit.SECONDS);
        }
    }
}<|MERGE_RESOLUTION|>--- conflicted
+++ resolved
@@ -82,48 +82,16 @@
                 Routing.builder()
                         .any((req, res) -> {
                             req.content().registerFilter(
-<<<<<<< HEAD
-                                    (Publisher<DataChunk> publisher) -> Multi.from(publisher)
-                                            .map(chunk -> {
-                                                if (req.queryParams()
-                                                        .first("keep_chunks")
-                                                        .map(Boolean::valueOf)
-                                                        .orElse(true)) {
-                                                    chunkReference.add(chunk);
-                                                }
-                                                return chunk;
-                                            }));
-=======
                                     (Publisher<DataChunk> publisher) -> Multi.from(publisher).map(chunk -> {
                                         if (req.queryParams().first("keep_chunks").map(Boolean::valueOf).orElse(true)) {
                                             chunkReference.add(chunk);
                                         }
                                         return chunk;
                                     }));
->>>>>>> df30a8bb
                             res.headers().add("Transfer-Encoding", "chunked");
                             req.next();
                         })
                         .post("/subscriber", (req, res) -> {
-<<<<<<< HEAD
-                            Multi.from(req.content()).subscribe(
-                                    (DataChunk chunk) -> {
-                                        if (req.queryParams().first("release")
-                                                .map(Boolean::valueOf)
-                                                .orElse(true)) {
-                                            chunk.release();
-                                        }
-                                    }, (Throwable ex) -> {
-                                        LOGGER.log(Level.WARNING,
-                                                "Encountered an exception!", ex);
-                                        res.status(500)
-                                                .send("Error: " + ex.getMessage());
-                                    }, () -> {
-                                        res.send("Finished");
-                                    }, (Subscription subscription) -> {
-                                        subscription.request(Long.MAX_VALUE);
-                                    });
-=======
                             Multi.from(req.content()).subscribe((DataChunk chunk) -> {
                                 if (req.queryParams().first("release").map(Boolean::valueOf).orElse(true)) {
                                     chunk.release();
@@ -138,7 +106,6 @@
                             }, (Subscription subscription) -> {
                                 subscription.request(Long.MAX_VALUE);
                             });
->>>>>>> df30a8bb
                         })
                         .post("/string", Handler.create(String.class, (req, res, s) -> {
                             assertAgainstPrefixQueryParam(req, s);
@@ -160,19 +127,6 @@
                             });
                         })
                         .post("/input_stream", Handler.create(InputStream.class, (req, res, stream) -> {
-<<<<<<< HEAD
-                            Executors.newSingleThreadExecutor()
-                                    .submit(() -> {
-                                        try {
-                                            LOGGER.info("Consuming data from input stream!");
-                                            assertAgainstPrefixQueryParam(req,
-                                                    new String(InputStreamHelper.readAllBytes(stream)));
-                                            res.send("Finished");
-                                        } catch (IOException e) {
-                                            req.next(new IllegalStateException("Got an IO error.", e));
-                                        }
-                                    });
-=======
                             Executors.newSingleThreadExecutor().submit(() -> {
                                 try {
                                     LOGGER.info("Consuming data from input stream!");
@@ -183,7 +137,6 @@
                                     req.next(new IllegalStateException("Got an IO error.", e));
                                 }
                             });
->>>>>>> df30a8bb
                         }))
                         .any("/unconsumed", (req, res) -> res.send("Nothing consumed!"))
                         .build())
@@ -191,12 +144,7 @@
                 .toCompletableFuture()
                 .get(10, TimeUnit.SECONDS);
 
-<<<<<<< HEAD
-        LOGGER.log(Level.INFO,"Started server at: https://localhost:{0}",
-                webServer.port());
-=======
         LOGGER.log(Level.INFO, "Started server at: https://localhost:{0}", webServer.port());
->>>>>>> df30a8bb
     }
 
     private static void assertAgainstPrefixQueryParam(ServerRequest req, String actual) {
@@ -262,7 +210,7 @@
         fail("An assertion was expected: OutOfMemoryError");
     }
 
-    //@Test
+    @Test
     public void requestChunkDataGetReusedWhenReleased() throws Exception {
         doSubscriberPostRequest(true);
         assertChunkReferencesAreReleased();
