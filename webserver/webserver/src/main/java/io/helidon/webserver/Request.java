--- conflicted
+++ resolved
@@ -25,7 +25,6 @@
 import java.util.List;
 import java.util.Map;
 import java.util.StringTokenizer;
-<<<<<<< HEAD
 
 import io.helidon.common.GenericType;
 import io.helidon.media.common.MessageBodyContext;
@@ -34,23 +33,10 @@
 import io.helidon.common.http.Http;
 import io.helidon.common.http.MediaType;
 import io.helidon.common.http.Parameters;
-=======
-import java.util.concurrent.CompletableFuture;
-import java.util.concurrent.CompletionStage;
-import java.util.concurrent.Flow;
-import java.util.concurrent.locks.ReadWriteLock;
-import java.util.concurrent.locks.ReentrantReadWriteLock;
-import java.util.function.Function;
-import java.util.function.Predicate;
-
-import io.helidon.common.http.ContextualRegistry;
 import io.helidon.common.http.DataChunk;
 import io.helidon.common.http.Http;
 import io.helidon.common.http.MediaType;
 import io.helidon.common.http.Parameters;
-import io.helidon.common.http.Reader;
-import io.helidon.media.common.ContentReaders;
->>>>>>> 551395fb
 import io.helidon.tracing.config.SpanTracingConfig;
 import io.helidon.tracing.config.TracingConfigUtil;
 
@@ -96,10 +82,8 @@
                 /* decode */ true);
         this.eventListener = new MessageBodyEventListener();
         MessageBodyReaderContext readerContext = MessageBodyReaderContext
-                .create(webServer.mediaSupport(), eventListener, headers,
-                        headers.contentType());
-        this.content = MessageBodyReadableContent.create(req.bodyPublisher(),
-                readerContext);
+                .create(webServer.mediaSupport(), eventListener, headers, headers.contentType());
+        this.content = MessageBodyReadableContent.create(req.bodyPublisher(), readerContext);
     }
 
     /**
@@ -215,22 +199,7 @@
     private final class MessageBodyEventListener
             implements MessageBodyContext.EventListener {
 
-<<<<<<< HEAD
         private Span readSpan;
-=======
-        private void finishSpanWithError(Span readSpan, Throwable t) {
-            if (null == readSpan) {
-                // tracing of reads disabled
-                return;
-            }
-            Tags.ERROR.set(readSpan, Boolean.TRUE);
-            readSpan.log(Map.of("event", "error",
-                                                 "error.kind", "Exception",
-                                                 "error.object", t,
-                                                 "message", t.toString()));
-            readSpan.finish();
-        }
->>>>>>> 551395fb
 
         private <T> Span createReadSpan(GenericType<?> type) {
             // only create this span if we have a parent span
