--- conflicted
+++ resolved
@@ -27,32 +27,23 @@
 import io.helidon.common.http.DataChunk;
 import io.helidon.common.http.Http;
 import io.helidon.common.http.MediaType;
-<<<<<<< HEAD
 import io.helidon.common.reactive.Flow.Publisher;
-import io.helidon.common.reactive.Mono;
+import io.helidon.common.reactive.Single;
 import io.helidon.media.common.MessageBodyContext;
 import io.helidon.media.common.MessageBodyFilter;
 import io.helidon.media.common.MessageBodyStreamWriter;
 import io.helidon.media.common.MessageBodyWriter;
 import io.helidon.media.common.MessageBodyWriterContext;
-=======
-import io.helidon.common.reactive.Flow;
-import io.helidon.common.reactive.Single;
-import io.helidon.media.common.ContentWriters;
->>>>>>> df30a8bb
 import io.helidon.tracing.config.SpanTracingConfig;
 import io.helidon.tracing.config.TracingConfigUtil;
 
 import io.opentracing.Span;
 import io.opentracing.SpanContext;
 import io.opentracing.Tracer;
-<<<<<<< HEAD
 
 import static io.helidon.media.common.MessageBodyContext.EventType.AFTER_ONCOMPLETE;
 import static io.helidon.media.common.MessageBodyContext.EventType.AFTER_ONERROR;
 import static io.helidon.media.common.MessageBodyContext.EventType.BEFORE_ONSUBSCRIBE;
-=======
->>>>>>> df30a8bb
 
 /**
  * The basic implementation of {@link ServerResponse}.
@@ -175,7 +166,7 @@
         try {
             sendLockSupport.execute(() -> {
                 Publisher<DataChunk> sendPublisher = writerContext.marshall(
-                        Mono.just(content), GenericType.create(content), null);
+                        Single.just(content), GenericType.create(content), null);
                 sendLockSupport.contentSend = true;
                 sendPublisher.subscribe(bareResponse);
             }, content == null);
@@ -189,13 +180,8 @@
     @Override
     public CompletionStage<ServerResponse> send(Publisher<DataChunk> content) {
         try {
-<<<<<<< HEAD
             Publisher<DataChunk> sendPublisher = writerContext
                     .applyFilters(content);
-=======
-            Flow.Publisher<DataChunk> publisher = (content == null)
-                    ? Single.empty() : content;
->>>>>>> df30a8bb
             sendLockSupport.execute(() -> {
                 sendLockSupport.contentSend = true;
                 sendPublisher.subscribe(bareResponse);
@@ -212,30 +198,9 @@
         return send((Publisher<DataChunk>) null);
     }
 
-<<<<<<< HEAD
     @Override
     public <T> CompletionStage<ServerResponse> send(Publisher<T> content,
             Class<T> itemClass) {
-=======
-    @SuppressWarnings("unchecked")
-    <T> Flow.Publisher<DataChunk> createPublisherUsingWriter(T content) {
-        if (content == null) {
-            return Single.empty();
-        }
-
-        // Try to get a publisher from registered writers
-        synchronized (sendLockSupport) {
-            for (int i = writers.size() - 1; i >= 0; i--) {
-                Writer<T> writer = (Writer<T>) writers.get(i);
-                if (writer.accept(content)) {
-                    return writer.function.apply(content);
-                }
-            }
-        }
-
-        return createDefaultPublisher(content);
-    }
->>>>>>> df30a8bb
 
         try {
             sendLockSupport.execute(() -> {
