/*
 * Copyright (c) 2017, 2019 Oracle and/or its affiliates. All rights reserved.
 *
 * Licensed under the Apache License, Version 2.0 (the "License");
 * you may not use this file except in compliance with the License.
 * You may obtain a copy of the License at
 *
 *     http://www.apache.org/licenses/LICENSE-2.0
 *
 * Unless required by applicable law or agreed to in writing, software
 * distributed under the License is distributed on an "AS IS" BASIS,
 * WITHOUT WARRANTIES OR CONDITIONS OF ANY KIND, either express or implied.
 * See the License for the specific language governing permissions and
 * limitations under the License.
 */

package io.helidon.webserver;

import java.lang.ref.PhantomReference;
import java.lang.ref.Reference;
import java.lang.ref.ReferenceQueue;
import java.util.Set;
import java.util.concurrent.ConcurrentHashMap;
import java.util.concurrent.atomic.AtomicBoolean;
import java.util.logging.Logger;

<<<<<<< HEAD

=======
>>>>>>> df30a8bb
/**
 * The ReferenceHoldingQueue is an enhanced reference queue that allows a post
 * mortem execution such as a releasing of memory that would otherwise cause a
 * memory leak.
 *
 * @param <T> the referent type
 * @see ReferenceHoldingQueue.ReleasableReference
 */
class ReferenceHoldingQueue<T> extends ReferenceQueue<T> {

    /**
     * Logger.
     */
<<<<<<< HEAD
    private static final Logger LOGGER =
            Logger.getLogger(ReferenceHoldingQueue.class.getName());
=======
    private static final Logger LOGGER = Logger.getLogger(ReferenceHoldingQueue.class.getName());
>>>>>>> df30a8bb

    /**
     * This set is used to keep references on the {@code ReleasableReference}
     * references. I.e, the items of this set are effectively "phantom
     * reachable", meaning that when the GC runs, the references will be added
     * to the actual reference queue.
     */
    private final Set<ReleasableReference<T>> set = ConcurrentHashMap.newKeySet();
    private volatile boolean down = false;

    /**
     * Release all the associated {@link ReleasableReference} objects that were
     * added into this reference queue when their associated objects were
     * garbage collected.
     *
     * @return whether all the associated objects with this reference holding
     * queue were released and there is nothing else to release left
     */
    boolean release() {
        while (true) {
            Reference poll = poll();
            if (poll == null) {
                break;
            }

            hookOnAutoRelease();

            if (poll instanceof ReleasableReference) {
                ((ReleasableReference) poll).release();
            } else {
                LOGGER.warning(() -> "Unexpected type detected: "
                        + poll.getClass());
            }
        }
        return set.isEmpty();
    }

    /**
     * Hook invoked before invoking {@link ReleasableReference#release()}
     * for each object referenced by a {@link ReleasableReference} that
     * was garbage collected where {@link ReleasableReference#release()} was
     * not invoked.
<<<<<<< HEAD
     */
    protected void hookOnAutoRelease() {
    }

    /**
     * Shutdown this reference queue. Once shut down, all the managed references
     * are forcibly cleared and no more items are accepted to be managed by this
     * queue.
     */
=======
     */
    protected void hookOnAutoRelease() {
    }

    /**
     * Shutdown this reference queue. Once shut down, all the managed references
     * are forcibly cleared and no more items are accepted to be managed by this
     * queue.
     */
>>>>>>> df30a8bb
    public void shutdown() {
        down = true;
        for (ReleasableReference<T> reference : set) {
            reference.release();
        }
    }

    /**
     * Link the specified reference with this reference queue.
     * This keeps at least one hard reference to the linked reference
     * in order to have added to the reference queue during the next GC cycle.
     *
     * @param reference the reference to link
     * @throws IllegalStateException if shutdown was requested an this queue
     * must not be used
     */
    private void link(ReleasableReference<T> reference) {
        if (down) {
            throw new IllegalStateException(
                    "Shutdown was requested. This queue must not be used anymore");
        }
        set.add(reference);
    }

    /**
     * Unlink the specified reference from this reference queue.
     * This removes the hard reference to the linked reference, thus the GC
     * will not add it to the reference queue during the next GC cycle.
     *
     * @param reference the reference to unlink
     */
    private void unlink(ReleasableReference<T> reference) {
        set.remove(reference);
    }

    /**
     * This class holds a reference to a {@link Runnable} that will be executed
     * the latest when its referent (the {@link T} instance) is garbage
     * collected. It is however strongly recommended to call the
<<<<<<< HEAD
     * {@link #release()} method explicitly due to a performance impact and a
     * large memory demand.
     *
     * @param <T> the referent type
     */
     static final class ReleasableReference<T> extends PhantomReference<T> {
=======
     * {@link #release()} method explicitly due to
     * a performance impact and a large memory demand.
     *
     * @param <T> the referent type
     */
    static final class ReleasableReference<T> extends PhantomReference<T> {
>>>>>>> df30a8bb

        private final AtomicBoolean released = new AtomicBoolean(false);
        private final ReferenceHoldingQueue<T> queue;
        private final Runnable r;

        /**
         * Create a new {@code ReleasableReference}.
<<<<<<< HEAD
=======
         *
>>>>>>> df30a8bb
         * @param referent the referenced object
         * @param q the reference holding queue
         * @param r the release callback
         */
        ReleasableReference(T referent, ReferenceHoldingQueue<T> q,
                Runnable r) {

            super(referent, q);
            this.queue = q;
            this.r = r;
            queue.link(this);
        }

        /**
         * Indicate if {@link #release()} was invoked.
         *
         * @return {@code true} if released was invoked, {@code false} otherwise
         */
        boolean isReleased() {
            return released.get();
        }

        /**
<<<<<<< HEAD
         * Unlink this reference from the queue and invoke the associated
         * release callback.
=======
         * Unlink this reference from the queue and invoke the associated release callback.
>>>>>>> df30a8bb
         */
        void release() {
            if (!released.getAndSet(true)) {
                queue.unlink(this);
                r.run();
            }
        }
    }
}<|MERGE_RESOLUTION|>--- conflicted
+++ resolved
@@ -24,10 +24,6 @@
 import java.util.concurrent.atomic.AtomicBoolean;
 import java.util.logging.Logger;
 
-<<<<<<< HEAD
-
-=======
->>>>>>> df30a8bb
 /**
  * The ReferenceHoldingQueue is an enhanced reference queue that allows a post
  * mortem execution such as a releasing of memory that would otherwise cause a
@@ -41,12 +37,7 @@
     /**
      * Logger.
      */
-<<<<<<< HEAD
-    private static final Logger LOGGER =
-            Logger.getLogger(ReferenceHoldingQueue.class.getName());
-=======
     private static final Logger LOGGER = Logger.getLogger(ReferenceHoldingQueue.class.getName());
->>>>>>> df30a8bb
 
     /**
      * This set is used to keep references on the {@code ReleasableReference}
@@ -77,8 +68,7 @@
             if (poll instanceof ReleasableReference) {
                 ((ReleasableReference) poll).release();
             } else {
-                LOGGER.warning(() -> "Unexpected type detected: "
-                        + poll.getClass());
+                LOGGER.warning(() -> "Unexpected type detected: " + poll.getClass());
             }
         }
         return set.isEmpty();
@@ -89,7 +79,6 @@
      * for each object referenced by a {@link ReleasableReference} that
      * was garbage collected where {@link ReleasableReference#release()} was
      * not invoked.
-<<<<<<< HEAD
      */
     protected void hookOnAutoRelease() {
     }
@@ -99,17 +88,6 @@
      * are forcibly cleared and no more items are accepted to be managed by this
      * queue.
      */
-=======
-     */
-    protected void hookOnAutoRelease() {
-    }
-
-    /**
-     * Shutdown this reference queue. Once shut down, all the managed references
-     * are forcibly cleared and no more items are accepted to be managed by this
-     * queue.
-     */
->>>>>>> df30a8bb
     public void shutdown() {
         down = true;
         for (ReleasableReference<T> reference : set) {
@@ -128,8 +106,7 @@
      */
     private void link(ReleasableReference<T> reference) {
         if (down) {
-            throw new IllegalStateException(
-                    "Shutdown was requested. This queue must not be used anymore");
+            throw new IllegalStateException("Shutdown was requested. This queue must not be used anymore");
         }
         set.add(reference);
     }
@@ -149,21 +126,12 @@
      * This class holds a reference to a {@link Runnable} that will be executed
      * the latest when its referent (the {@link T} instance) is garbage
      * collected. It is however strongly recommended to call the
-<<<<<<< HEAD
-     * {@link #release()} method explicitly due to a performance impact and a
-     * large memory demand.
-     *
-     * @param <T> the referent type
-     */
-     static final class ReleasableReference<T> extends PhantomReference<T> {
-=======
      * {@link #release()} method explicitly due to
      * a performance impact and a large memory demand.
      *
      * @param <T> the referent type
      */
     static final class ReleasableReference<T> extends PhantomReference<T> {
->>>>>>> df30a8bb
 
         private final AtomicBoolean released = new AtomicBoolean(false);
         private final ReferenceHoldingQueue<T> queue;
@@ -171,10 +139,7 @@
 
         /**
          * Create a new {@code ReleasableReference}.
-<<<<<<< HEAD
-=======
          *
->>>>>>> df30a8bb
          * @param referent the referenced object
          * @param q the reference holding queue
          * @param r the release callback
@@ -198,12 +163,7 @@
         }
 
         /**
-<<<<<<< HEAD
-         * Unlink this reference from the queue and invoke the associated
-         * release callback.
-=======
          * Unlink this reference from the queue and invoke the associated release callback.
->>>>>>> df30a8bb
          */
         void release() {
             if (!released.getAndSet(true)) {
