--- conflicted
+++ resolved
@@ -224,8 +224,6 @@
             // Simply forward raw bytebuf to Tyrus for processing
             LOGGER.finest(() -> "Received ByteBuf of WebSockets connection" + msg);
             requestContext.publisher().emit((ByteBuf) msg);
-<<<<<<< HEAD
-=======
         }
     }
 
@@ -236,7 +234,6 @@
                             .asciiName(), request.uri(), decoderResult.cause().getMessage()));
             throw new BadRequestException(String.format("Request was rejected: %s", decoderResult.cause().getMessage()),
                     decoderResult.cause());
->>>>>>> 63df59a9
         }
     }
 
