--- conflicted
+++ resolved
@@ -96,11 +96,7 @@
             ctx.channel().config().setAutoRead(false);
 
             HttpRequest request = (HttpRequest) msg;
-<<<<<<< HEAD
-            ReferenceHoldingQueue<DataChunk> queue = new ByteBufRequestChunk.RefHoldingQueue();
-=======
             ReferenceHoldingQueue<DataChunk> queue = new ReferenceHoldingQueue<>();
->>>>>>> df30a8bb
             queues.add(queue);
             requestContext = new RequestContext(new HttpRequestScopedPublisher(ctx, queue), request);
             // the only reason we have the 'ref' here is that the field might get assigned with null
