/*
 * Copyright (c) 2017, 2019 Oracle and/or its affiliates. All rights reserved.
 *
 * Licensed under the Apache License, Version 2.0 (the "License");
 * you may not use this file except in compliance with the License.
 * You may obtain a copy of the License at
 *
 *     http://www.apache.org/licenses/LICENSE-2.0
 *
 * Unless required by applicable law or agreed to in writing, software
 * distributed under the License is distributed on an "AS IS" BASIS,
 * WITHOUT WARRANTIES OR CONDITIONS OF ANY KIND, either express or implied.
 * See the License for the specific language governing permissions and
 * limitations under the License.
 */
package io.helidon.webserver;

import java.util.concurrent.locks.ReentrantReadWriteLock;
import java.util.logging.Logger;

import io.helidon.common.http.DataChunk;
import io.helidon.common.reactive.OriginThreadPublisher;

import io.netty.buffer.ByteBuf;
import io.netty.channel.ChannelHandlerContext;

/**
 * This publisher is always associated with a single http request. Additionally,
 * it is associated with the connection context handler and it maintains a fine
 * control of the associated context handler to perform Netty push-backing.
 */
<<<<<<< HEAD
class HttpRequestScopedPublisher
        extends OriginThreadPublisher<DataChunk, ByteBuf> {
=======
class HttpRequestScopedPublisher extends OriginThreadPublisher<DataChunk, ByteBuf> {
>>>>>>> df30a8bb

    private static final Logger LOGGER =
            Logger.getLogger(HttpRequestScopedPublisher.class.getName());

    private volatile boolean suspended = false;
    private final ChannelHandlerContext ctx;
<<<<<<< HEAD
    private final ReentrantReadWriteLock.WriteLock lock =
            new ReentrantReadWriteLock().writeLock();
    private final ReferenceHoldingQueue<DataChunk> referenceQueue;

    HttpRequestScopedPublisher(ChannelHandlerContext ctx,
            ReferenceHoldingQueue<DataChunk> referenceQueue) {

=======
    private final ReentrantReadWriteLock.WriteLock lock = new ReentrantReadWriteLock().writeLock();
    private final ReferenceHoldingQueue<DataChunk> referenceQueue;

    HttpRequestScopedPublisher(ChannelHandlerContext ctx, ReferenceHoldingQueue<DataChunk> referenceQueue) {
>>>>>>> df30a8bb
        super();
        this.referenceQueue = referenceQueue;
        this.ctx = ctx;
    }

    @Override
    protected void hookOnCancel() {
        ctx.close();
    }

    /**
     * This method is called whenever
     * {@link io.helidon.common.reactive.Flow.Subscription#request(long)} is
     * called on the very one associated subscription with this publisher in
     * order to trigger next channel read on the associated
     * {@link ChannelHandlerContext}.
     * <p>
     * This method can be called by any thread.
     *
     * @param n the requested count
     * @param result the current total cumulative requested count; ranges
     * between [0, {@link Long#MAX_VALUE}] where the max indicates that this
     * publisher is unbounded
     */
    @Override
    protected void hookOnRequested(long n, long result) {
        if (result == Long.MAX_VALUE) {
            LOGGER.finest("Netty autoread: true");
            ctx.channel().config().setAutoRead(true);
        } else {
            LOGGER.finest("Netty autoread: false");
            ctx.channel().config().setAutoRead(false);
        }

        try {
            lock.lock();

            if (suspended && super.tryAcquire() > 0) {
                suspended = false;

                LOGGER.finest("Requesting next chunks from Netty.");
                ctx.channel().read();
            } else {
                LOGGER.finest("No hook action required.");
            }
        } finally {
            lock.unlock();
        }
    }

    @Override
    public long tryAcquire() {
        try {
            lock.lock();
            long l = super.tryAcquire();
            if (l <= 0) {
                suspended = true;
            }
            return l;
        } finally {
            lock.unlock();
        }
    }

    @Override
    public void submit(ByteBuf data) {
        try {
            super.submit(data);
        } finally {
            referenceQueue.release();
        }
    }

    @Override
    public void complete() {
        try {
            super.complete();
        } finally {
            referenceQueue.release();
        }
    }

    @Override
    public void error(Throwable throwable) {
        try {
            super.error(throwable);
        } finally {
            referenceQueue.release();
        }
    }

    @Override
    protected DataChunk wrap(ByteBuf data) {
        return new ByteBufRequestChunk(data, referenceQueue);
    }
<<<<<<< HEAD
=======

    @Override
    protected void drain(DataChunk item) {
        item.release();
    }
>>>>>>> df30a8bb
}<|MERGE_RESOLUTION|>--- conflicted
+++ resolved
@@ -29,32 +29,16 @@
  * it is associated with the connection context handler and it maintains a fine
  * control of the associated context handler to perform Netty push-backing.
  */
-<<<<<<< HEAD
-class HttpRequestScopedPublisher
-        extends OriginThreadPublisher<DataChunk, ByteBuf> {
-=======
 class HttpRequestScopedPublisher extends OriginThreadPublisher<DataChunk, ByteBuf> {
->>>>>>> df30a8bb
 
-    private static final Logger LOGGER =
-            Logger.getLogger(HttpRequestScopedPublisher.class.getName());
+    private static final Logger LOGGER = Logger.getLogger(HttpRequestScopedPublisher.class.getName());
 
     private volatile boolean suspended = false;
     private final ChannelHandlerContext ctx;
-<<<<<<< HEAD
-    private final ReentrantReadWriteLock.WriteLock lock =
-            new ReentrantReadWriteLock().writeLock();
-    private final ReferenceHoldingQueue<DataChunk> referenceQueue;
-
-    HttpRequestScopedPublisher(ChannelHandlerContext ctx,
-            ReferenceHoldingQueue<DataChunk> referenceQueue) {
-
-=======
     private final ReentrantReadWriteLock.WriteLock lock = new ReentrantReadWriteLock().writeLock();
     private final ReferenceHoldingQueue<DataChunk> referenceQueue;
 
     HttpRequestScopedPublisher(ChannelHandlerContext ctx, ReferenceHoldingQueue<DataChunk> referenceQueue) {
->>>>>>> df30a8bb
         super();
         this.referenceQueue = referenceQueue;
         this.ctx = ctx;
@@ -150,12 +134,9 @@
     protected DataChunk wrap(ByteBuf data) {
         return new ByteBufRequestChunk(data, referenceQueue);
     }
-<<<<<<< HEAD
-=======
 
     @Override
     protected void drain(DataChunk item) {
         item.release();
     }
->>>>>>> df30a8bb
 }