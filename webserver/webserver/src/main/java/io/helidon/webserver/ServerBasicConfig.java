/*
 * Copyright (c) 2017, 2020 Oracle and/or its affiliates. All rights reserved.
 *
 * Licensed under the Apache License, Version 2.0 (the "License");
 * you may not use this file except in compliance with the License.
 * You may obtain a copy of the License at
 *
 *     http://www.apache.org/licenses/LICENSE-2.0
 *
 * Unless required by applicable law or agreed to in writing, software
 * distributed under the License is distributed on an "AS IS" BASIS,
 * WITHOUT WARRANTIES OR CONDITIONS OF ANY KIND, either express or implied.
 * See the License for the specific language governing permissions and
 * limitations under the License.
 */

package io.helidon.webserver;

import java.net.InetAddress;
import java.util.Collections;
import java.util.HashMap;
import java.util.Map;
import java.util.Set;

import javax.net.ssl.SSLContext;

import io.helidon.common.context.Context;

import io.opentracing.Tracer;

/**
 * Basic implementation of the {@link ServerConfiguration}.
 */
@SuppressWarnings("deprecation")
class ServerBasicConfig implements ServerConfiguration {
    private final SocketConfiguration socketConfig;
    private final int workers;
    private final Tracer tracer;
    private final Map<String, SocketConfiguration> socketConfigs;
    private final ExperimentalConfiguration experimental;
<<<<<<< HEAD
    private final io.helidon.common.http.ContextualRegistry context;
=======
    private final ContextualRegistry context;
    private final boolean printFeatureDetails;
>>>>>>> 551395fb

    /**
     * Creates new instance.
     *
     * @param builder configuration builder
     */
    ServerBasicConfig(ServerConfiguration.Builder builder) {
        this.socketConfig = builder.defaultSocketBuilder().build();
        this.workers = builder.workers();
        this.tracer = builder.tracer();
        this.experimental = builder.experimental();
        this.context = builder.context();
        this.printFeatureDetails = builder.printFeatureDetails();

        HashMap<String, SocketConfiguration> map = new HashMap<>(builder.sockets());
        map.put(ServerConfiguration.DEFAULT_SOCKET_NAME, this.socketConfig);
        this.socketConfigs = Collections.unmodifiableMap(map);
    }

    @Override
    public SSLContext ssl() {
        return socketConfig.ssl();
    }

    @Override
    public Set<String> enabledSslProtocols() {
        return socketConfig.enabledSslProtocols();
    }

    @Override
    public int workersCount() {
        return workers;
    }

    @Override
    public int port() {
        return socketConfig.port();
    }

    @Override
    public InetAddress bindAddress() {
        return socketConfig.bindAddress();
    }

    @Override
    public int backlog() {
        return socketConfig.backlog();
    }

    @Override
    public int timeoutMillis() {
        return socketConfig.timeoutMillis();
    }

    @Override
    public int receiveBufferSize() {
        return socketConfig.receiveBufferSize();
    }

    @Override
    public Tracer tracer() {
        return tracer;
    }

    @Override
    public Map<String, SocketConfiguration> sockets() {
        return socketConfigs;
    }

    @Override
    public ExperimentalConfiguration experimental() {
        return experimental;
    }

    @Override
    public Context context() {
        return context;
    }

    @Override
    public boolean printFeatureDetails() {
        return printFeatureDetails;
    }

    static class SocketConfig implements SocketConfiguration {

        private final int port;
        private final InetAddress bindAddress;
        private final int backlog;
        private final int timeoutMillis;
        private final int receiveBufferSize;
        private final SSLContext sslContext;
        private final Set<String> enabledSslProtocols;

        /**
         * Creates new instance.
         *
         * @param port              a server port - ff port is {@code 0} or less then any available ephemeral port will be used
         * @param bindAddress       an address to bind the server or {@code null} for all local addresses
         * @param sslContext        the ssl context to associate with this socket configuration
         * @param backlog           a maximum length of the queue of incoming connections
         * @param timeoutMillis     a socket timeout in milliseconds or {@code 0} for infinite
         * @param receiveBufferSize proposed TCP receive window size in bytes
         */
        SocketConfig(int port,
                     InetAddress bindAddress,
                     SSLContext sslContext,
                     Set<String> sslProtocols,
                     int backlog,
                     int timeoutMillis,
                     int receiveBufferSize) {
            this.port = port <= 0 ? 0 : port;
            this.bindAddress = bindAddress;
            this.backlog = backlog <= 0 ? DEFAULT_BACKLOG_SIZE : backlog;
            this.timeoutMillis = timeoutMillis <= 0 ? 0 : timeoutMillis;
            this.receiveBufferSize = receiveBufferSize <= 0 ? 0 : receiveBufferSize;
            this.sslContext = sslContext;
            this.enabledSslProtocols = sslProtocols;
        }

        /**
         * Creates default values instance.
         */
        SocketConfig() {
            this(0, null, null, null, 0, 0, 0);
        }

        @Override
        public int port() {
            return port;
        }

        @Override
        public InetAddress bindAddress() {
            return bindAddress;
        }

        @Override
        public int backlog() {
            return backlog;
        }

        @Override
        public int timeoutMillis() {
            return timeoutMillis;
        }

        @Override
        public int receiveBufferSize() {
            return receiveBufferSize;
        }

        @Override
        public SSLContext ssl() {
            return sslContext;
        }

        @Override
        public Set<String> enabledSslProtocols() {
            return enabledSslProtocols;
        }
    }
}<|MERGE_RESOLUTION|>--- conflicted
+++ resolved
@@ -38,12 +38,8 @@
     private final Tracer tracer;
     private final Map<String, SocketConfiguration> socketConfigs;
     private final ExperimentalConfiguration experimental;
-<<<<<<< HEAD
     private final io.helidon.common.http.ContextualRegistry context;
-=======
-    private final ContextualRegistry context;
     private final boolean printFeatureDetails;
->>>>>>> 551395fb
 
     /**
      * Creates new instance.
