--- conflicted
+++ resolved
@@ -134,10 +134,6 @@
         <dependency>
             <groupId>io.helidon.config</groupId>
             <artifactId>helidon-config-yaml</artifactId>
-<<<<<<< HEAD
-            <version>${project.version}</version>
-=======
->>>>>>> df30a8bb
             <scope>test</scope>
         </dependency>
         <dependency>
