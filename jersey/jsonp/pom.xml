<?xml version="1.0" encoding="UTF-8"?>
<!--
  Copyright (c) 2019, 2020 Oracle and/or its affiliates. All rights reserved.

  Licensed under the Apache License, Version 2.0 (the "License");
  you may not use this file except in compliance with the License.
  You may obtain a copy of the License at

      http://www.apache.org/licenses/LICENSE-2.0

  Unless required by applicable law or agreed to in writing, software
  distributed under the License is distributed on an "AS IS" BASIS,
  WITHOUT WARRANTIES OR CONDITIONS OF ANY KIND, either express or implied.
  See the License for the specific language governing permissions and
  limitations under the License.
  -->

<project xmlns="http://maven.apache.org/POM/4.0.0"
        xmlns:xsi="http://www.w3.org/2001/XMLSchema-instance"
        xsi:schemaLocation="http://maven.apache.org/POM/4.0.0 http://maven.apache.org/xsd/maven-4.0.0.xsd">
    <parent>
        <artifactId>helidon-jersey-project</artifactId>
        <groupId>io.helidon.jersey</groupId>
<<<<<<< HEAD
        <version>2.0-SNAPSHOT</version>
=======
        <version>2.0.0-SNAPSHOT</version>
>>>>>>> 551395fb
    </parent>
    <modelVersion>4.0.0</modelVersion>

    <artifactId>helidon-jersey-media-jsonp</artifactId>
    <name>Helidon Jersey Media JSON-P</name>

    <dependencies>
        <dependency>
            <!-- Jersey support for JSON-P -->
            <groupId>org.glassfish.jersey.media</groupId>
            <artifactId>jersey-media-json-processing</artifactId>
            <exclusions>
                <exclusion>
                    <groupId>org.glassfish</groupId>
                    <artifactId>jakarta.json</artifactId>
                </exclusion>
                <exclusion>
                    <groupId>jakarta.annotation</groupId>
                    <artifactId>jakarta.annotation-api</artifactId>
                </exclusion>
                <exclusion>
                    <!-- this is provided anyway -->
                    <groupId>org.glassfish.jersey.core</groupId>
                    <artifactId>jersey-common</artifactId>
                </exclusion>
            </exclusions>
        </dependency>
    </dependencies>

    <profiles>
        <profile>
            <id>release</id>
            <build>
                <plugins>
                    <plugin>
                        <groupId>org.apache.maven.plugins</groupId>
                        <artifactId>maven-jar-plugin</artifactId>
                        <executions>
                            <execution>
                                <id>empty-sources-jar</id>
                                <phase>package</phase>
                                <goals>
                                    <goal>jar</goal>
                                </goals>
                                <configuration>
                                    <classifier>sources</classifier>
                                    <classesDirectory>${project.build.directory}/sources</classesDirectory>
                                </configuration>
                            </execution>
                            <execution>
                                <id>empty-javadoc-jar</id>
                                <phase>package</phase>
                                <goals>
                                    <goal>jar</goal>
                                </goals>
                                <configuration>
                                    <classifier>javadoc</classifier>
                                    <classesDirectory>${project.build.directory}/javadoc</classesDirectory>
                                </configuration>
                            </execution>
                        </executions>
                    </plugin>
                </plugins>
            </build>
        </profile>
    </profiles>

</project><|MERGE_RESOLUTION|>--- conflicted
+++ resolved
@@ -21,11 +21,7 @@
     <parent>
         <artifactId>helidon-jersey-project</artifactId>
         <groupId>io.helidon.jersey</groupId>
-<<<<<<< HEAD
-        <version>2.0-SNAPSHOT</version>
-=======
         <version>2.0.0-SNAPSHOT</version>
->>>>>>> 551395fb
     </parent>
     <modelVersion>4.0.0</modelVersion>
 
