# Helidon Javadocs

Aggregated javadocs for the Helidon Components.

## Requirements

The Maven `sources.jar` are required to aggregate the javadocs.
<<<<<<< HEAD
When building locally against SNAPSHOT, you can generate the `sources.jar` for all
components by doing a top level build with `-Psources`.
=======
When building locally against SNAPSHOT, you can generate the `sources.jar` for
 all components by doing a top level build with `-Psources`.

## Building the javadocs
>>>>>>> 2ac735a4

## Building the javadocs

```bash
# Cd to the project root
$ mvn install  -Psources
$ cd javadocs ; mvn generate-sources
```<|MERGE_RESOLUTION|>--- conflicted
+++ resolved
@@ -5,15 +5,8 @@
 ## Requirements
 
 The Maven `sources.jar` are required to aggregate the javadocs.
-<<<<<<< HEAD
-When building locally against SNAPSHOT, you can generate the `sources.jar` for all
-components by doing a top level build with `-Psources`.
-=======
 When building locally against SNAPSHOT, you can generate the `sources.jar` for
  all components by doing a top level build with `-Psources`.
-
-## Building the javadocs
->>>>>>> 2ac735a4
 
 ## Building the javadocs
 
