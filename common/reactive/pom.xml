<?xml version="1.0" encoding="UTF-8"?>
<!--

    Copyright (c) 2018, 2019 Oracle and/or its affiliates. All rights reserved.

    Licensed under the Apache License, Version 2.0 (the "License");
    you may not use this file except in compliance with the License.
    You may obtain a copy of the License at

        http://www.apache.org/licenses/LICENSE-2.0

    Unless required by applicable law or agreed to in writing, software
    distributed under the License is distributed on an "AS IS" BASIS,
    WITHOUT WARRANTIES OR CONDITIONS OF ANY KIND, either express or implied.
    See the License for the specific language governing permissions and
    limitations under the License.

-->

<project xmlns:xsi="http://www.w3.org/2001/XMLSchema-instance" xmlns="http://maven.apache.org/POM/4.0.0"
        xsi:schemaLocation="http://maven.apache.org/POM/4.0.0 http://maven.apache.org/xsd/maven-4.0.0.xsd">
    <modelVersion>4.0.0</modelVersion>
    <parent>
        <groupId>io.helidon.common</groupId>
        <artifactId>helidon-common-project</artifactId>
        <version>1.3.1-SNAPSHOT</version>
    </parent>
    <artifactId>helidon-common-reactive</artifactId>
    <name>Helidon Common Reactive</name>

    <properties>
        <spotbugs.exclude>etc/spotbugs/exclude.xml</spotbugs.exclude>
    </properties>

    <build>
        <plugins>
            <plugin>
                <groupId>org.apache.maven.plugins</groupId>
                <artifactId>maven-failsafe-plugin</artifactId>
                <executions>
                    <execution>
                        <goals>
                            <goal>integration-test</goal>
                            <goal>verify</goal>
                        </goals>
                    </execution>
                </executions>
                <configuration>
                    <includes>
                        <include>**/*TckTest.java</include>
                    </includes>
                </configuration>
                <dependencies>
                    <dependency>
                        <groupId>org.apache.maven.surefire</groupId>
                        <artifactId>surefire-testng</artifactId>
                        <version>${version.lib.surefire.testng}</version>
                    </dependency>
                </dependencies>
            </plugin>
        </plugins>
    </build>

    <dependencies>
        <dependency>
            <groupId>io.helidon.common</groupId>
            <artifactId>helidon-common</artifactId>
<<<<<<< HEAD
            <version>${project.version}</version>
=======
        </dependency>
        <dependency>
            <groupId>io.helidon.common</groupId>
            <artifactId>helidon-common-mapper</artifactId>
>>>>>>> df30a8bb
        </dependency>
        <dependency>
            <groupId>io.projectreactor</groupId>
            <artifactId>reactor-core</artifactId>
        </dependency>
        <dependency>
            <groupId>org.junit.jupiter</groupId>
            <artifactId>junit-jupiter-api</artifactId>
            <scope>test</scope>
        </dependency>
        <dependency>
            <groupId>org.hamcrest</groupId>
            <artifactId>hamcrest-all</artifactId>
            <scope>test</scope>
        </dependency>
        <dependency>
            <groupId>org.reactivestreams</groupId>
            <artifactId>reactive-streams-tck</artifactId>
            <scope>test</scope>
        </dependency>
    </dependencies>
</project><|MERGE_RESOLUTION|>--- conflicted
+++ resolved
@@ -65,14 +65,10 @@
         <dependency>
             <groupId>io.helidon.common</groupId>
             <artifactId>helidon-common</artifactId>
-<<<<<<< HEAD
-            <version>${project.version}</version>
-=======
         </dependency>
         <dependency>
             <groupId>io.helidon.common</groupId>
             <artifactId>helidon-common-mapper</artifactId>
->>>>>>> df30a8bb
         </dependency>
         <dependency>
             <groupId>io.projectreactor</groupId>
