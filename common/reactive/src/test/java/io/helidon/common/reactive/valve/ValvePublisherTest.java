/*
 * Copyright (c) 2017, 2019 Oracle and/or its affiliates. All rights reserved.
 *
 * Licensed under the Apache License, Version 2.0 (the "License");
 * you may not use this file except in compliance with the License.
 * You may obtain a copy of the License at
 *
 *     http://www.apache.org/licenses/LICENSE-2.0
 *
 * Unless required by applicable law or agreed to in writing, software
 * distributed under the License is distributed on an "AS IS" BASIS,
 * WITHOUT WARRANTIES OR CONDITIONS OF ANY KIND, either express or implied.
 * See the License for the specific language governing permissions and
 * limitations under the License.
 */

package io.helidon.common.reactive.valve;

import java.util.List;
import java.util.concurrent.ExecutionException;
import java.util.concurrent.TimeUnit;
import java.util.concurrent.atomic.AtomicReference;

import io.helidon.common.reactive.Collector;
import io.helidon.common.reactive.Flow.Subscriber;
import io.helidon.common.reactive.Flow.Subscription;
import io.helidon.common.reactive.Multi;

import org.junit.jupiter.api.Test;

import static io.helidon.common.CollectionsHelper.listOf;
import static org.hamcrest.CoreMatchers.containsString;
import static org.hamcrest.CoreMatchers.hasItems;
import static org.hamcrest.CoreMatchers.instanceOf;
import static org.hamcrest.CoreMatchers.is;
import static org.hamcrest.CoreMatchers.notNullValue;
import static org.hamcrest.MatcherAssert.assertThat;
import static org.junit.jupiter.api.Assertions.fail;

/**
 * The ValvePublisherTest.
 */
class ValvePublisherTest {

<<<<<<< HEAD
    //@Test
    void simpleTest() {
=======
    @Test
    void simpleTest() throws Exception {
>>>>>>> 4f9eb88f
        List<Integer> list = Multi.from(Valves.from(1, 2, 3, 4).toPublisher())
                .collectList()
                .get(10, TimeUnit.SECONDS);

        assertThat(list, hasItems(1, 2, 3, 4));
    }

    //@Test
    void continuous() {
        StringBuilder sb = new StringBuilder();
        Tank<Integer> integerTank = new Tank<>(10);

        Multi.from(integerTank.toPublisher())
                .subscribe(sb::append);

        integerTank.add(1);
        integerTank.add(2);
        assertThat(sb.toString(), is("12"));

        integerTank.add(3);
        integerTank.add(4);
        assertThat(sb.toString(), is("1234"));
    }

    //@Test
    void publisher() {
        final StringBuilder sb = new StringBuilder();
        Tank<Integer> integerTank = new Tank<>(10);

        final AtomicReference<Subscription> subscriptionRef = new AtomicReference<>();

        integerTank.toPublisher().subscribe(new Subscriber<Integer>() {
            @Override
            public void onSubscribe(Subscription subscription) {
                subscriptionRef.set(subscription);
            }

            @Override
            public void onNext(Integer item) {
                sb.append(item);
            }

            @Override
            public void onError(Throwable throwable) {
                fail("Not expected: " + throwable);
            }

            @Override
            public void onComplete() {
                sb.append("$");
            }
        });

        integerTank.add(1);
        integerTank.add(2);

        assertThat(sb.toString(), is(""));

        subscriptionRef.get().request(1);
        assertThat(sb.toString(), is("1"));

        subscriptionRef.get().request(2);
        integerTank.add(3);
        integerTank.add(4);
        assertThat(sb.toString(), is("123"));

        integerTank.add(5);
        assertThat(sb.toString(), is("123"));
        subscriptionRef.get().request(2);
        assertThat(sb.toString(), is("12345"));

        // request additional 2 more ahead
        subscriptionRef.get().request(2);
        assertThat(sb.toString(), is("12345"));
        integerTank.add(6);
        assertThat(sb.toString(), is("123456"));
        integerTank.add(7);
        assertThat(sb.toString(), is("1234567"));

        // TODO webserver#22 close itself doesn't complete the subscriber; change the test once the issue is solved
        integerTank.close();
        assertThat(sb.toString(), is("1234567"));
        subscriptionRef.get().request(1);
        assertThat(sb.toString(), is("1234567$"));
    }

    //@Test
    void onNextThrowsException() {
        final AtomicReference<Throwable> exception = new AtomicReference<>();
        Tank<Integer> integerTank = new Tank<>(10);

        final AtomicReference<Subscription> subscriptionRef = new AtomicReference<>();

        integerTank.toPublisher().subscribe(new Subscriber<Integer>() {
            @Override
            public void onSubscribe(Subscription subscription) {
                subscriptionRef.set(subscription);
            }

            @Override
            public void onNext(Integer item) {
                throw new RuntimeException("Exception in onNext()");
            }

            @Override
            public void onError(Throwable throwable) {
                exception.set(throwable);
            }

            @Override
            public void onComplete() {
                fail("onComplete not expected");
            }
        });

        integerTank.add(1);
        subscriptionRef.get().request(1);

        assertThat(exception.get().getMessage(), containsString("Valve to Publisher in an error"));
    }

    @Test
    void multipleSubscribers() throws Exception {
        Tank<String> stringTank = new Tank<>(10);

        stringTank.addAll(listOf("1", "2", "3"));
        stringTank.close();

        Multi<String> multi = Multi.from(stringTank.toPublisher());
        assertThat(multi.collect(new StringCollector<>()).get(10, TimeUnit.SECONDS), is("123"));

        try {
            multi.collect(new StringCollector<>()).get(10, TimeUnit.SECONDS);
            fail("Should have thrown an exception!");
        } catch (ExecutionException e) {
            assertThat(e.getCause(), is(notNullValue()));
            assertThat(e.getCause(), is(instanceOf(IllegalStateException.class)));
            assertThat(e.getCause().getMessage(), containsString("Multiple subscribers aren't allowed"));
        }
    }

<<<<<<< HEAD
    //@Test
    void multiplePublishers() {
=======
    @Test
    void multiplePublishers() throws Exception {
>>>>>>> 4f9eb88f
        Tank<String> stringTank = new Tank<>(10);

        stringTank.addAll(listOf("1", "2", "3"));
        stringTank.close();

        assertThat(Multi.from(stringTank.toPublisher()).collect(new StringCollector<>()).get(10, TimeUnit.SECONDS), is("123"));

        try {
            Multi.from(stringTank.toPublisher()).collect(new StringCollector<>()).get(10, TimeUnit.SECONDS);
            fail("Should have thrown an exception!");
        } catch (ExecutionException e) {
            assertThat(e.getCause(), is(notNullValue()));
            assertThat(e.getCause(), is(instanceOf(IllegalStateException.class)));
            assertThat(e.getCause().getMessage(), containsString("Handler is already registered"));
        }
    }

    private static final class StringCollector<T extends Object> implements Collector<T, String> {

        private final StringBuilder sb;

        StringCollector() {
            this.sb = new StringBuilder();
        }

        @Override
        public String value() {
            return sb.toString();
        }

        @Override
        public void collect(T item) {
            sb.append(item.toString());
        }
    }
}<|MERGE_RESOLUTION|>--- conflicted
+++ resolved
@@ -42,13 +42,8 @@
  */
 class ValvePublisherTest {
 
-<<<<<<< HEAD
-    //@Test
-    void simpleTest() {
-=======
     @Test
     void simpleTest() throws Exception {
->>>>>>> 4f9eb88f
         List<Integer> list = Multi.from(Valves.from(1, 2, 3, 4).toPublisher())
                 .collectList()
                 .get(10, TimeUnit.SECONDS);
@@ -56,7 +51,7 @@
         assertThat(list, hasItems(1, 2, 3, 4));
     }
 
-    //@Test
+    @Test
     void continuous() {
         StringBuilder sb = new StringBuilder();
         Tank<Integer> integerTank = new Tank<>(10);
@@ -73,7 +68,7 @@
         assertThat(sb.toString(), is("1234"));
     }
 
-    //@Test
+    @Test
     void publisher() {
         final StringBuilder sb = new StringBuilder();
         Tank<Integer> integerTank = new Tank<>(10);
@@ -135,7 +130,7 @@
         assertThat(sb.toString(), is("1234567$"));
     }
 
-    //@Test
+    @Test
     void onNextThrowsException() {
         final AtomicReference<Throwable> exception = new AtomicReference<>();
         Tank<Integer> integerTank = new Tank<>(10);
@@ -190,13 +185,8 @@
         }
     }
 
-<<<<<<< HEAD
-    //@Test
-    void multiplePublishers() {
-=======
     @Test
     void multiplePublishers() throws Exception {
->>>>>>> 4f9eb88f
         Tank<String> stringTank = new Tank<>(10);
 
         stringTank.addAll(listOf("1", "2", "3"));
