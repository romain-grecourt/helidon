/*
 * Copyright (c) 2017, 2019 Oracle and/or its affiliates. All rights reserved.
 *
 * Licensed under the Apache License, Version 2.0 (the "License");
 * you may not use this file except in compliance with the License.
 * You may obtain a copy of the License at
 *
 *     http://www.apache.org/licenses/LICENSE-2.0
 *
 * Unless required by applicable law or agreed to in writing, software
 * distributed under the License is distributed on an "AS IS" BASIS,
 * WITHOUT WARRANTIES OR CONDITIONS OF ANY KIND, either express or implied.
 * See the License for the specific language governing permissions and
 * limitations under the License.
 */

package io.helidon.common.reactive;

import java.util.concurrent.ArrayBlockingQueue;
import java.util.concurrent.BlockingQueue;
import java.util.concurrent.atomic.AtomicBoolean;
import java.util.concurrent.atomic.AtomicLong;
import java.util.concurrent.locks.Lock;
import java.util.concurrent.locks.ReentrantLock;
import java.util.logging.Logger;

import io.helidon.common.reactive.Flow.Publisher;
import io.helidon.common.reactive.Flow.Subscriber;
import io.helidon.common.reactive.Flow.Subscription;

/**
<<<<<<< HEAD
 * The OriginThreadPublisher's nature is to always run
 * {@link Subscriber#onNext(Object)} on the very same thread as
 * {@link #submit(Object)}. In other words, whenever the source of chunks sends
 * data, the same thread is used to deliver the data to the subscriber.
 * <p>
 * Standard publisher implementations (such as {@link SubmissionPublisher} or
 * Reactor Flux would use the same thread as {@link Subscription#request(long)}
 * was called on to deliver the chunk when the data are already available; this
 * implementation however strictly uses the originating thread.<p>
 * In order to be able to achieve such behavior, this publisher provides hooks
 * on subscription methods: {@link #hookOnCancel()} and
 * {@link #hookOnRequested(long, long)}.
=======
 * The OriginThreadPublisher's nature is to always run {@link Subscriber#onNext(Object)} on the very same thread as
 * {@link #submit(Object)}. In other words, whenever the source of chunks sends data, the same thread is used to deliver the data
 * to the subscriber.
 * <p>
 * Standard publisher implementations (such as {@link SubmissionPublisher} or Reactor Flux would use the same thread as
 * {@link Subscription#request(long)} was called on to deliver the chunk when the data are already available; this implementation
 * however strictly uses the originating thread.<p>
 * In order to be able to achieve such behavior, this publisher provides hooks on subscription methods: {@link #hookOnCancel()}
 * and {@link #hookOnRequested(long, long)}.
>>>>>>> 4f9eb88f
 * </p>
 * <p>
 * <strong>This publisher allows only a single subscriber</strong>.
 * </p>
 *
 * @param <T> type of published items
 * @param <U> type of submitted items
 */
public abstract class OriginThreadPublisher<T, U> implements Publisher<T> {

    private static final Logger LOGGER = Logger.getLogger(OriginThreadPublisher.class.getName());

    private final UnboundedSemaphore semaphore;
    private final AtomicBoolean hasSingleSubscriber = new AtomicBoolean(false);

    /**
     * Required to achieve rule https://github.com/reactive-streams/reactive-streams-jvm#1.3 .
     */
    private final Lock reentrantLock = new ReentrantLock();

    private volatile Subscriber<? super T> singleSubscriber;
    private volatile boolean completed;
    private volatile Throwable t;
    private final BlockingQueue<T> queue = new ArrayBlockingQueue<>(256);
    private final AtomicLong nextCount = new AtomicLong();
    private volatile long reqCount = 0;

    /**
     * Create same thread publisher.
     *
     * @param semaphore the semaphore to indicate the amount of requested data. The owner of this publisher is responsible to send
     * the data as determined by the semaphore (i.e., to properly acquire a permission to send the data; to not send when the
     * number of permits is zero).
     */
    protected OriginThreadPublisher(UnboundedSemaphore semaphore) {
        this.semaphore = semaphore;
    }

    /**
     * Create same thread publisher.
     */
    protected OriginThreadPublisher() {
        this(UnboundedSemaphore.create());
    }

    @Override
    public void subscribe(Subscriber<? super T> originalSubscriber) {
        if (!hasSingleSubscriber.compareAndSet(false, true)) {
            originalSubscriber.onError(new IllegalStateException("Only single subscriber is allowed!"));
            return;
        }

        singleSubscriber = originalSubscriber;

        reentrantLock.lock();
        try {
            originalSubscriber.onSubscribe(new Subscription() {

                private boolean nexting;

                @Override
                public void request(long n) {
                    if (n <= 0) {
                        error(new IllegalArgumentException("Illegal value requested: " + n));
                        return;
                    }

                    try {
                        reentrantLock.lock();

                        reqCount += n;
                        long release = n;

                        if (nexting) {
                            return;
                        }

                        while (singleSubscriber != null
                                && !queue.isEmpty()
                                && reqCount > nextCount.get()) {

                            nextCount.incrementAndGet();
                            try {
                                nexting = true;
                                release--;
                                T item = queue.remove();
                                LOGGER.finest(() -> "Publishing item: " + item);
                                singleSubscriber.onNext(item);
                            } finally {
                                nexting = false;
                            }
                        }

                        if (singleSubscriber == null) {
                            // subscriber has been canceled
                            return;
                        }
                        if (t != null) {
                            LOGGER.finest("Completing with an error from request.");
                            singleSubscriber.onError(t);
                        } else if (completed && queue.isEmpty()) {
                            LOGGER.finest("Completing from request.");
                            singleSubscriber.onComplete();
                        } else if (queue.isEmpty()) {
                            long released = n == Long.MAX_VALUE ? Long.MAX_VALUE : release;
                            long result = semaphore.release(released);
                            LOGGER.finest(() -> "Semaphore released: " + result);
                            hookOnRequested(released, result);
                        }
                    } finally {
                        reentrantLock.unlock();
                    }
                }

                @Override
                public void cancel() {
                    hookOnCancel();
                    singleSubscriber = null;
                }
            });
        } finally {
            reentrantLock.unlock();
        }
    }

    /**
     * Wrap the submitted data into an item that can be published. This implementation casts {@code U} to {@code T}.
     *
     * @param data submitted data
     * @return item to publish
     * @throws ClassCastException if {@code U} cannot be cast to {@code T}
     */
    @SuppressWarnings("unchecked")
    protected T wrap(U data) {
        return (T) data;
    }

    /**
<<<<<<< HEAD
     * Submit the data to the subscriber. The same thread is used to call
     * {@link Subscriber#onNext(Object)}. That is, the data are
=======
     * Submit the data to the subscriber. The same thread is used to call {@link Subscriber#onNext(Object)}. That is, the data are
>>>>>>> 4f9eb88f
     * synchronously passed to the subscriber.
     * <p>
     * Note that in order to maintain a consistency of this publisher, this method must be called only once per a single permit
     * that must be acquired by {@link #tryAcquire()}.
     *
     * @param data the chunk of data to send to the subscriber
     */
    public void submit(U data) {
        try {
            reentrantLock.lock();
            if (!queue.offer(wrap(data))) {
                LOGGER.severe("Unable to add an element to the publisher cache.");
                error(new IllegalStateException("Unable to add an element to the publisher cache."));
                return;
            }

            if (nextCount.get() < reqCount) {
                nextCount.incrementAndGet();
                // the poll is never expected to return null
                T item = queue.poll();

                LOGGER.finest(() -> "Publishing item: " + (null == item ? "null" : item));
                singleSubscriber.onNext(item);
            } else {
                LOGGER.finest(() -> "Not publishing due to low request count: " + nextCount + " <= " + reqCount);
            }
        } catch (RuntimeException e) {
            if (singleSubscriber == null) {
                t = e;
            } else {
                error(new IllegalStateException("An error occurred when submitting data.", e));
            }
        } finally {
            reentrantLock.unlock();
        }
    }

    /**
<<<<<<< HEAD
=======
     * If not subscribed to, consume all the items from this publisher.
     */
    public void drain() {
        if (!hasSingleSubscriber.get() && !(completed && queue.isEmpty())) {
            LOGGER.fine(() -> "No one registered to consumer request");

            // if anyone races and wins, this subscriber is going to receive onError, and be done
            // otherwise, this subscriber is going to release all the chunks, and anyone who
            // attempts to subscribe is going to receive onError.
            subscribe(new Subscriber<T>() {
                @Override
                public void onSubscribe(Flow.Subscription subscription) {
                    subscription.request(Long.MAX_VALUE);
                }

                @Override
                public void onNext(T item) {
                    drain(item);
                }

                @Override
                public void onError(Throwable throwable) {
                }

                @Override
                public void onComplete() {
                }
            });
        }
    }

    /**
     * Process a drained item. This default implementation of this method is a no-op, it is meant to be overridden by sub-classes
     * to customize the draining process.
     *
     * @param item drained item
     */
    protected void drain(T item){
    }

    /**
>>>>>>> 4f9eb88f
     * Synchronously trigger {@link Subscriber#onError(Throwable)}.
     *
     * @param throwable the exception to send
     */
    public void error(Throwable throwable) {
        try {
            reentrantLock.lock();

            if (singleSubscriber != null && queue.isEmpty()) {
                singleSubscriber.onError(throwable);
                singleSubscriber = null;
            } else {
                t = throwable;
            }
        } catch (RuntimeException e) {
            // throwable consumption emitted another exception
            throw new IllegalStateException("On error threw an exception!", e);
        } finally {
            reentrantLock.unlock();
        }
    }

    /**
     * Synchronously trigger {@link Subscriber#onComplete()}.
     */
    public void complete() {
        try {
            reentrantLock.lock();

            completed = true;
            if (singleSubscriber != null && queue.isEmpty()) {
                LOGGER.finest("Completing by the producing thread.");
                singleSubscriber.onComplete();
                singleSubscriber = null;
            } else {
                LOGGER.finest("Not completing by the producing thread.");
            }
        } finally {
            reentrantLock.unlock();
        }
    }

    /**
     * In a non-blocking manner, try to acquire an allowance to publish next item.
     *
     * @return original number of requests on the very one associated subscriber's subscription; if {@code 0} is returned, the
     * requester didn't obtain a permit to publish next item. In case a {@link Long#MAX_VALUE} is returned, the requester is
     * informed that unlimited number of items can be published.
     */
    public long tryAcquire() {
        return semaphore.tryAcquire();
    }

    /**
     * Indicates that the only one possible associated subscriber has been completed.
     *
     * @return whether this publisher has successfully finished
     */
    public boolean isCompleted() {
        return completed;
    }

    /**
     * Indicate that more items should be published in order to meet the current demand of the subscriber.
     *
     * @return whether this publisher currently satisfies the subscriber
     */
    public boolean requiresMoreItems() {
        return reqCount - (nextCount.get() + queue.size()) > 0;
    }

    /**
     * Hook invoked after calls to {@link Subscription#request(long)}.
     *
     * @param n the requested count
     * @param result the current total cumulative requested count; ranges between [0, {@link Long#MAX_VALUE}] where the max
     * indicates that this publisher is unbounded
     */
    protected void hookOnRequested(long n, long result) {
    }

    /**
     * Hook invoked after calls to {@link Subscription#cancel()}.
     */
    protected void hookOnCancel() {
    }
}<|MERGE_RESOLUTION|>--- conflicted
+++ resolved
@@ -29,20 +29,6 @@
 import io.helidon.common.reactive.Flow.Subscription;
 
 /**
-<<<<<<< HEAD
- * The OriginThreadPublisher's nature is to always run
- * {@link Subscriber#onNext(Object)} on the very same thread as
- * {@link #submit(Object)}. In other words, whenever the source of chunks sends
- * data, the same thread is used to deliver the data to the subscriber.
- * <p>
- * Standard publisher implementations (such as {@link SubmissionPublisher} or
- * Reactor Flux would use the same thread as {@link Subscription#request(long)}
- * was called on to deliver the chunk when the data are already available; this
- * implementation however strictly uses the originating thread.<p>
- * In order to be able to achieve such behavior, this publisher provides hooks
- * on subscription methods: {@link #hookOnCancel()} and
- * {@link #hookOnRequested(long, long)}.
-=======
  * The OriginThreadPublisher's nature is to always run {@link Subscriber#onNext(Object)} on the very same thread as
  * {@link #submit(Object)}. In other words, whenever the source of chunks sends data, the same thread is used to deliver the data
  * to the subscriber.
@@ -52,7 +38,6 @@
  * however strictly uses the originating thread.<p>
  * In order to be able to achieve such behavior, this publisher provides hooks on subscription methods: {@link #hookOnCancel()}
  * and {@link #hookOnRequested(long, long)}.
->>>>>>> 4f9eb88f
  * </p>
  * <p>
  * <strong>This publisher allows only a single subscriber</strong>.
@@ -191,12 +176,7 @@
     }
 
     /**
-<<<<<<< HEAD
-     * Submit the data to the subscriber. The same thread is used to call
-     * {@link Subscriber#onNext(Object)}. That is, the data are
-=======
      * Submit the data to the subscriber. The same thread is used to call {@link Subscriber#onNext(Object)}. That is, the data are
->>>>>>> 4f9eb88f
      * synchronously passed to the subscriber.
      * <p>
      * Note that in order to maintain a consistency of this publisher, this method must be called only once per a single permit
@@ -235,8 +215,6 @@
     }
 
     /**
-<<<<<<< HEAD
-=======
      * If not subscribed to, consume all the items from this publisher.
      */
     public void drain() {
@@ -278,7 +256,6 @@
     }
 
     /**
->>>>>>> 4f9eb88f
      * Synchronously trigger {@link Subscriber#onError(Throwable)}.
      *
      * @param throwable the exception to send
