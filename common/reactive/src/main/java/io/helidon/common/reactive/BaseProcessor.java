--- conflicted
+++ resolved
@@ -15,22 +15,15 @@
  */
 package io.helidon.common.reactive;
 
-<<<<<<< HEAD
-import java.util.concurrent.ExecutionException;
-=======
 import java.util.Objects;
 import java.util.Optional;
 import java.util.concurrent.Flow;
->>>>>>> 551395fb
 import java.util.concurrent.Flow.Processor;
 import java.util.concurrent.Flow.Publisher;
 import java.util.concurrent.Flow.Subscriber;
 import java.util.concurrent.Flow.Subscription;
 import java.util.concurrent.atomic.AtomicBoolean;
-<<<<<<< HEAD
-=======
 import java.util.concurrent.locks.ReentrantLock;
->>>>>>> 551395fb
 
 /**
  * A generic processor used for the implementation of {@link Multi} and {@link Single}.
@@ -101,16 +94,6 @@
     }
 
     @Override
-<<<<<<< HEAD
-    public final void onNext(T item) {
-        if (subscriber.isClosed()) {
-            throw new IllegalStateException("Subscriber is closed!");
-        }
-        try {
-            hookOnNext(item);
-        } catch (Throwable ex) {
-            onError(ex);
-=======
     public void onNext(T item) {
         try {
             publisherSequentialLock.lock();
@@ -126,7 +109,6 @@
             }
         } finally {
             publisherSequentialLock.unlock();
->>>>>>> 551395fb
         }
     }
 
