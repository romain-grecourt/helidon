/*
 * Copyright (c)  2020 Oracle and/or its affiliates.
 *
 * Licensed under the Apache License, Version 2.0 (the "License");
 * you may not use this file except in compliance with the License.
 * You may obtain a copy of the License at
 *
 *     http://www.apache.org/licenses/LICENSE-2.0
 *
 * Unless required by applicable law or agreed to in writing, software
 * distributed under the License is distributed on an "AS IS" BASIS,
 * WITHOUT WARRANTIES OR CONDITIONS OF ANY KIND, either express or implied.
 * See the License for the specific language governing permissions and
 * limitations under the License.
 *
 */

package io.helidon.common.reactive;

import java.util.Objects;
import java.util.concurrent.CompletableFuture;
import java.util.concurrent.Flow;
import java.util.concurrent.atomic.AtomicBoolean;
import java.util.concurrent.atomic.AtomicLong;
import java.util.concurrent.atomic.AtomicReference;
import java.util.function.BiConsumer;

/**
 * Emitting publisher for manual publishing on the same thread.
 * {@link EmittingPublisher} doesn't have any buffering capability and propagates backpressure
 * directly by returning {@code false} from {@link EmittingPublisher#emit(Object)} in case there
 * is no demand, or {@code cancel} signal has been received.
 * <p>
 *     For publishing with buffering in case of backpressure use {@link BufferedEmittingPublisher}.
 * </p>
 *
 * <p>
 * <strong>This publisher allows only a single subscriber</strong>.
 * </p>
 *
 * @param <T> type of emitted item
 */
public class EmittingPublisher<T> implements Flow.Publisher<T> {
    private Flow.Subscriber<? super T> subscriber;
    private final AtomicReference<State> state = new AtomicReference<>(State.NOT_REQUESTED_YET);
    private final AtomicLong requested = new AtomicLong();
    private final AtomicBoolean emitting = new AtomicBoolean(false);
    private final AtomicBoolean subscribed = new AtomicBoolean(false);
    private final CompletableFuture<Void> deferredComplete = new CompletableFuture<>();
    private BiConsumer<Long, Long> requestCallback = (n, r) -> {};
    private Runnable onSubscribeCallback = () -> {};
    private Runnable cancelCallback = () -> {};

    EmittingPublisher() {
    }

    /**
     * Create new {@code EmittingPublisher}.
     *
     * @param <T> type of emitted item
     * @return brand new {@code EmittingPublisher}
     */
    public static <T> EmittingPublisher<T> create() {
        return new EmittingPublisher<>();
    }

    @Override
    public void subscribe(final Flow.Subscriber<? super T> subscriber) {
        Objects.requireNonNull(subscriber, "subscriber is null");

        if (!subscribed.compareAndSet(false, true)) {
            subscriber.onSubscribe(SubscriptionHelper.CANCELED);
            subscriber.onError(new IllegalStateException("Only single subscriber is allowed!"));
            return;
        }

        this.subscriber = subscriber;

        onSubscribeCallback.run();
        subscriber.onSubscribe(new Flow.Subscription() {
            @Override
            public void request(final long n) {
                if (state.get() == State.CANCELLED) {
                    return;
                }
                if (n < 1) {
                    fail(new IllegalArgumentException("Rule §3.9 violated: non-positive request amount is forbidden"));
                    return;
                }
                requested.updateAndGet(r -> Long.MAX_VALUE - r > n ? n + r : Long.MAX_VALUE);
                state.compareAndSet(State.NOT_REQUESTED_YET, State.READY_TO_EMIT);
                requestCallback.accept(n, requested.get());
            }

            @Override
            public void cancel() {
                if (state.compareAndSet(State.NOT_REQUESTED_YET, State.CANCELLED)
                        || state.compareAndSet(State.READY_TO_EMIT, State.CANCELLED)) {
                    cancelCallback.run();
                    EmittingPublisher.this.subscriber = null;
                }
            }

        });
        deferredComplete.complete(null);
    }

    /**
     * Properly fail the stream, set publisher to cancelled state and send {@code onError} signal downstream.
     * Signal {@code onError} is sent only once, any other call to this method is no-op.
     *
     * @param throwable Sent as {@code onError} signal
     */
    public void fail(Throwable throwable) {
        if (deferredComplete.isDone()) {
            signalOnError(throwable);
        } else {
            deferredComplete.thenRun(() -> signalOnError(throwable));
        }
    }

    /**
     * Properly complete the stream, set publisher to completed state and send {@code onComplete} signal downstream.
     * Signal {@code onComplete} is sent only once, any other call to this method is no-op.
     */
    public void complete() {
        deferredComplete.thenRun(this::signalOnComplete);
    }

    private void signalOnError(Throwable throwable) {
        if (state.compareAndSet(State.NOT_REQUESTED_YET, State.FAILED)
                || state.compareAndSet(State.READY_TO_EMIT, State.FAILED)) {
            for (;;) {
                try {
                    if (emitting.getAndSet(true)) {
                        continue;
                    }
                    this.subscriber.onError(throwable);
                    return;
                } catch (Throwable t) {
                    throw new IllegalStateException("On error threw an exception!", t);
                } finally {
                    emitting.set(false);
                }
            }
        }
    }

    private void signalOnComplete() {
        if (state.compareAndSet(State.NOT_REQUESTED_YET, State.COMPLETED)
                || state.compareAndSet(State.READY_TO_EMIT, State.COMPLETED)) {
<<<<<<< HEAD
            this.subscriber.onComplete();
            EmittingPublisher.this.subscriber = null;
=======
            for (;;) {
                try {
                    if (emitting.getAndSet(true)) {
                        continue;
                    }
                    this.subscriber.onComplete();
                    return;
                } finally {
                    emitting.set(false);
                }
            }
>>>>>>> ea9da46d
        }
    }

    /**
     * Emit one item to the stream, if there is enough requested and publisher is not cancelled,
     * item is signaled to downstream as {@code onNext} and method returns true.
     * If there is requested less than 1, nothing is sent and method returns false.
     *
     * @param item to be sent downstream
     * @return true if item successfully sent, false if canceled on no demand
     * @throws IllegalStateException if publisher is completed
     */
    public boolean emit(T item) {
        return this.state.get().emit(this, item);
    }

    /**
     * Check if publisher has been completed.
     *
     * @return true if so
     */
    public boolean isCompleted() {
        return this.state.get() == State.COMPLETED;
    }

    /**
<<<<<<< HEAD
     * Check if publisher is in terminal state CANCELLED.
=======
     * Check if publisher has been cancelled.
>>>>>>> ea9da46d
     *
     * @return true if so
     */
    public boolean isCancelled() {
        return this.state.get() == State.CANCELLED;
    }

    /**
<<<<<<< HEAD
     * Check if demand is higher than 0.
     * Returned value should be used
     * as informative and can change rapidly.
=======
     * Check if publisher has been failed.
     *
     * @return true if so
     */
    public boolean isFailed() {
        return this.state.get() == State.FAILED;
    }

    /**
     * Check if demand is higher than 0. Returned value should be used
     * as informative and can change asynchronously.
>>>>>>> ea9da46d
     *
     * @return true if so
     */
    public boolean hasRequests() {
        return this.requested.get() > 0;
    }

    /**
     * Check if downstream requested unbounded number of items, eg. there is no backpressure.
     *
     * @return true if so
     */
    public boolean isUnbounded() {
        return this.requested.get() == Long.MAX_VALUE;
    }

    /**
     * Executed when request signal from downstream arrive.
     *
     * @param onSubscribeCallback to be executed
     */
    void onSubscribe(Runnable onSubscribeCallback) {
        this.onSubscribeCallback = RunnableChain.combine(this.onSubscribeCallback, onSubscribeCallback);
    }

    /**
     * Executed when cancel signal from downstream arrive.
     *
     * @param cancelCallback to be executed
     */
    public void onCancel(Runnable cancelCallback) {
        this.cancelCallback = RunnableChain.combine(this.cancelCallback, cancelCallback);
    }

    /**
     * Callback executed when request signal from downstream arrive.
     * <ul>
     * <li><b>param</b> {@code n} the requested count.</li>
     * <li><b>param</b> {@code result} the current total cumulative requested count, ranges between [0, {@link Long#MAX_VALUE}]
     * where the max indicates that this publisher is unbounded.</li>
     * </ul>
     *
     * @param requestCallback to be executed
     */
    public void onRequest(BiConsumer<Long, Long> requestCallback) {
        this.requestCallback = BiConsumerChain.combine(this.requestCallback, requestCallback);
    }

    private boolean boundedEmit(T item){
        for (;;) {
            try {
                if (emitting.getAndSet(true)) {
                    // race against parallel emits
                    // only those can decrement counter
                    continue;
                }
                if (requested.getAndUpdate(r -> r > 0 ? r != Long.MAX_VALUE ? r - 1 : Long.MAX_VALUE : 0) < 1) {
                    // there is a chance racing request will increment counter between this check and onNext
                    // lets delegate that to emit caller
                    return false;
                }
                subscriber.onNext(item);
                return true;
            } catch (NullPointerException npe) {
                throw npe;
            } catch (Throwable t) {
                fail(new IllegalStateException(t));
                return false;
            } finally {
                emitting.set(false);
            }
        }
    }

    private boolean unboundedEmit(T item) {
        try {
            subscriber.onNext(item);
            return true;
        } catch (NullPointerException npe) {
            throw npe;
        } catch (Throwable t) {
            fail(new IllegalStateException(t));
            return false;
        }
    }

    private enum State {
        NOT_REQUESTED_YET {
            @Override
            <T> boolean emit(EmittingPublisher<T> publisher, T item) {
                return false;
            }
        },
        READY_TO_EMIT {
            @Override
            <T> boolean emit(EmittingPublisher<T> publisher, T item) {
                if (publisher.isUnbounded()) {
                    return publisher.unboundedEmit(item);
                } else {
                    return publisher.boundedEmit(item);
                }
            }
        },
        CANCELLED {
            @Override
            <T> boolean emit(EmittingPublisher<T> publisher, T item) {
                return false;
            }
        },
        FAILED {
            @Override
            <T> boolean emit(EmittingPublisher<T> publisher, T item) {
                return false;
            }
        },
        COMPLETED {
            @Override
            <T> boolean emit(EmittingPublisher<T> publisher, T item) {
                throw new IllegalStateException("Emitter is completed!");
            }
        };

        abstract <T> boolean emit(EmittingPublisher<T> publisher, T item);

    }
}<|MERGE_RESOLUTION|>--- conflicted
+++ resolved
@@ -149,22 +149,18 @@
     private void signalOnComplete() {
         if (state.compareAndSet(State.NOT_REQUESTED_YET, State.COMPLETED)
                 || state.compareAndSet(State.READY_TO_EMIT, State.COMPLETED)) {
-<<<<<<< HEAD
-            this.subscriber.onComplete();
-            EmittingPublisher.this.subscriber = null;
-=======
             for (;;) {
                 try {
                     if (emitting.getAndSet(true)) {
                         continue;
                     }
                     this.subscriber.onComplete();
+                    EmittingPublisher.this.subscriber = null;
                     return;
                 } finally {
                     emitting.set(false);
                 }
             }
->>>>>>> ea9da46d
         }
     }
 
@@ -191,11 +187,7 @@
     }
 
     /**
-<<<<<<< HEAD
-     * Check if publisher is in terminal state CANCELLED.
-=======
      * Check if publisher has been cancelled.
->>>>>>> ea9da46d
      *
      * @return true if so
      */
@@ -204,11 +196,6 @@
     }
 
     /**
-<<<<<<< HEAD
-     * Check if demand is higher than 0.
-     * Returned value should be used
-     * as informative and can change rapidly.
-=======
      * Check if publisher has been failed.
      *
      * @return true if so
@@ -220,7 +207,6 @@
     /**
      * Check if demand is higher than 0. Returned value should be used
      * as informative and can change asynchronously.
->>>>>>> ea9da46d
      *
      * @return true if so
      */
