--- conflicted
+++ resolved
@@ -17,17 +17,12 @@
 
 import java.util.Collection;
 import java.util.List;
-<<<<<<< HEAD
-import java.util.concurrent.Flow.Publisher;
-import java.util.concurrent.Flow.Subscriber;
-=======
 import java.util.concurrent.Flow;
 import java.util.concurrent.Flow.Publisher;
 import java.util.concurrent.Flow.Subscriber;
 import java.util.function.Consumer;
 import java.util.function.Function;
 import java.util.function.Predicate;
->>>>>>> 551395fb
 
 import io.helidon.common.mapper.Mapper;
 
@@ -258,11 +253,7 @@
      */
     @SafeVarargs
     static <T> Multi<T> just(T... items) {
-<<<<<<< HEAD
-        return new MultiFromPublisher<>(new FixedItemsPublisher<>(List.of(items)));
-=======
         return Multi.from(List.of(items));
->>>>>>> 551395fb
     }
 
     /**
