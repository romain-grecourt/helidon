/*
<<<<<<< HEAD
 * Copyright (c) 2018, 2020 Oracle and/or its affiliates. All rights reserved.
=======
 * Copyright (c) 2018, 2020 Oracle and/or its affiliates.
>>>>>>> d5d1f613
 *
 * Licensed under the Apache License, Version 2.0 (the "License");
 * you may not use this file except in compliance with the License.
 * You may obtain a copy of the License at
 *
 *     http://www.apache.org/licenses/LICENSE-2.0
 *
 * Unless required by applicable law or agreed to in writing, software
 * distributed under the License is distributed on an "AS IS" BASIS,
 * WITHOUT WARRANTIES OR CONDITIONS OF ANY KIND, either express or implied.
 * See the License for the specific language governing permissions and
 * limitations under the License.
 */

package io.helidon.common.http;

import java.nio.ByteBuffer;
import java.util.Optional;
import java.util.concurrent.CompletableFuture;

/**
 * The DataChunk represents a part of the HTTP body content.
 * <p>
 * The DataChunk and the content it carries stay immutable as long as method
 * {@link #release()} is not called. After that, the given instance and the associated
 * data structure instances (e.g., the {@link ByteBuffer} obtained by {@link #data()})
 * should not be used. The idea behind this class is to be able to
 * minimize data copying; ideally, in order to achieve the best performance,
 * to not copy them at all. However, the implementations may choose otherwise.
 * <p>
 * The instances of this class are expected to be accessed by a single thread. Calling
 * the methods of this class (such as {@link #data()}, {@link #release()} from different
 * threads may result in a race condition unless an external synchronization is used.
 */
@FunctionalInterface
public interface DataChunk {
    /**
     * Creates a simple {@link ByteBuffer} backed data chunk. The resulting
     * instance doesn't have any kind of a lifecycle and as such, it doesn't need
     * to be released.
     *
     * @param byteBuffer a byte buffer to create the request chunk from
     * @return a request chunk
     */
    static DataChunk create(ByteBuffer byteBuffer) {
        return create(false, byteBuffer);
    }

    /**
     * Creates a simple byte array backed data chunk. The resulting
     * instance doesn't have any kind of a lifecycle and as such, it doesn't need
     * to be released.
     *
     * @param bytes a byte array to create the request chunk from
     * @return a request chunk
     */
    static DataChunk create(byte[] bytes) {
        return create(false, ByteBuffer.wrap(bytes));
    }

    /**
     * Creates a simple byte array backed data chunk. The resulting
     * instance doesn't have any kind of a lifecycle and as such, it doesn't need
     * to be released.
     *
     * @param flush a signal that chunk should be written and flushed from any cache if possible
     * @param bytes a byte array to create the request chunk from
     * @return a request chunk
     */
    static DataChunk create(boolean flush, byte[] bytes) {
        return create(flush, ByteBuffer.wrap(bytes));
    }

    /**
     * Creates a reusable data chunk.
     *
     * @param flush a signal that chunk should be written and flushed from any cache if possible
     * @param data  a data chunk. Should not be reused until {@code releaseCallback} is used
     * @return a reusable data chunk with no release callback
     */
    static DataChunk create(boolean flush, ByteBuffer data) {
        return create(flush, data, Utils.EMPTY_RUNNABLE, false);
    }

    /**
     * Creates a reusable data chunk.
     *
     * @param flush a signal that chunk should be written and flushed from any cache if possible
     * @param data  a data chunk. Should not be reused until {@code releaseCallback} is used
     * @param readOnly indicates underlying buffer is not reused
     * @return a reusable data chunk with no release callback
     */
    static DataChunk create(boolean flush, ByteBuffer data, boolean readOnly) {
        return create(flush, data, Utils.EMPTY_RUNNABLE, readOnly);
    }

    /**
     * Creates a reusable data chunk.
     *
     * @param flush           a signal that chunk should be written and flushed from any cache if possible
     * @param data            a data chunk. Should not be reused until {@code releaseCallback} is used
     * @param releaseCallback a callback which is called when this chunk is completely processed and instance is free for reuse
     * @return a reusable data chunk with a release callback
     */
    static DataChunk create(boolean flush, ByteBuffer data, Runnable releaseCallback) {
        return create(flush, data, releaseCallback, false);
    }

    /**
     * Creates a reusable data chunk.
     *
     * @param flush           a signal that chunk should be written and flushed from any cache if possible
     * @param data            a data chunk. Should not be reused until {@code releaseCallback} is used
     * @param releaseCallback a callback which is called when this chunk is completely processed and instance is free for reuse
     * @param readOnly       indicates underlying buffer is not reused
     * @return a reusable data chunk with a release callback
     */
    static DataChunk create(boolean flush, ByteBuffer data, Runnable releaseCallback, boolean readOnly) {
        return new DataChunk() {
            private boolean isReleased = false;
            private CompletableFuture<DataChunk> writeFuture;

            @Override
            public ByteBuffer data() {
                return data;
            }

            @Override
            public boolean flush() {
                return flush;
            }

            @Override
            public void release() {
                releaseCallback.run();
                isReleased = true;
            }

            @Override
            public boolean isReleased() {
                return isReleased;
            }

            @Override
            public boolean isReadOnly() {
                return readOnly;
            }

            @Override
            public void writeFuture(CompletableFuture<DataChunk> writeFuture) {
                this.writeFuture = writeFuture;
            }

            @Override
            public Optional<CompletableFuture<DataChunk>> writeFuture() {
                return Optional.ofNullable(writeFuture);
            }
        };
    }

    /**
     * Returns a representation of this chunk as a ByteBuffer. Multiple calls
     * of this method always return the same ByteBuffer instance. As such, when
     * the buffer is read, the subsequent call of the {@link #data()} returns
     * a buffer that is also already read.
     * <p>
     * It is expected the returned ByteBuffer holds a reference to data that
     * will become stale upon calling method {@link #release()}. (For instance,
     * the memory segment is pooled by the underlying TCP server and is reused
     * for a subsequent request chunk.) The idea behind this class is to be able to
     * minimize data copying; ideally, in order to achieve the best performance,
     * to not copy them at all. However, the implementations may choose otherwise.
     * <p>
     * Note that the methods of this instance are expected to be called by a single
     * thread; if not, external synchronization must be used.
     *
     * @return a ByteBuffer representation of this chunk that is guarantied to stay
     * immutable as long as method {@link #release()} is not called
     */
    ByteBuffer data();

    /**
     * The tracing ID of this chunk.
     *
     * @return the tracing ID of this chunk
     */
    default long id() {
        return System.identityHashCode(this);
    }

    /**
     * Gets the content of the underlying {@link ByteBuffer} as an array of bytes.
     * If the the ByteBuffer was read, the returned array contains only the part of
     * data that wasn't read yet. On the other hand, calling this method doesn't cause
     * the underlying {@link ByteBuffer} to be read.
     * <p>
     * It is expected the returned byte array holds a reference to data that
     * will become stale upon calling method {@link #release()}. (For instance,
     * the memory segment is pooled by the underlying TCP server and is reused
     * for a subsequent request chunk.) The idea behind this class is to be able to
     * minimize data copying; ideally, in order to achieve the best performance,
     * to not copy them at all. However, the implementations may choose otherwise.
     * <p>
     * Note that the methods of this instance are expected to be called by a single
     * thread; if not, external synchronization must be used.
     *
     * @return an array of bytes that is guarantied to stay immutable as long as
     * method {@link #release()} is not called
     */
    default byte[] bytes() {
        return Utils.toByteArray(data().asReadOnlyBuffer());
    }

    /**
     * Whether this chunk is released and the associated data structures returned
     * by methods (such as {@link #data()} or {@link #bytes()}) should not be used.
     * The implementations may choose to not implement this optimization and to never mutate
     * the underlying memory; in such case this method does no-op.
     * <p>
     * Note that the methods of this instance are expected to be called by a single
     * thread; if not, external synchronization must be used.
     *
     * @return whether this chunk has been released, defaults to false
     */
    default boolean isReleased() {
        return false;
    }

    /**
     * Releases this chunk. The underlying data as well as the data structure instances returned by
     * methods {@link #bytes()} and {@link #data()} may become stale and should not be used
     * anymore. The implementations may choose to not implement this optimization and to never mutate
     * the underlying memory; in such case this method does no-op.
     * <p>
     * Note that the methods of this instance are expected to be called by a single
     * thread; if not, external synchronization must be used.
     */
    default void release() {
    }

    /**
     * Returns {@code true} if all caches are requested to flush when this chunk is written.
     * This method is only meaningful when handing data over to
     * Helidon APIs (e.g. for server response and client requests).
     *
     * @return {@code true} if it is requested to flush all caches after this chunk is written, defaults to {@code false}.
     */
    default boolean flush() {
        return false;
    }

    /**
     * Makes a copy of this data chunk including its underlying {@link ByteBuffer}. This
     * may be necessary for caching in case {@link ByteBuffer#rewind()} is called to
     * reuse a byte buffer. Note that only the actual bytes used in the data chunk are
     * copied, the resulting data chunk's capacity may be less than the original.
     *
     * @return A copy of this data chunk.
     */
    default DataChunk duplicate() {
        byte[] bytes = new byte[data().limit()];
        data().get(bytes);
        DataChunk dup = DataChunk.create(bytes);
        dup.data().position(0);
        return dup;
    }

    /**
     * Returns {@code true} if the underlying byte buffer of this chunk is read
     * only or {@code false} otherwise.
     *
     * @return Immutability outcome.
     */
    default boolean isReadOnly() {
        return false;
    }

    /**
     * An empty data chunk with a flush flag can be used to force a connection
     * flush. This method determines if this chunk is used for that purpose.
     *
     * @return Outcome of test.
     */
    default boolean isFlushChunk() {
        return flush() && data().limit() == 0;
    }

    /**
     * Set a write future that will complete when data chunk has been
     * written to a connection.
     *
     * @param writeFuture Write future.
     */
    default void writeFuture(CompletableFuture<DataChunk> writeFuture) {
    }

    /**
     * Returns a write future associated with this chunk.
     *
     * @return Write future if one has ben set.
     */
    default Optional<CompletableFuture<DataChunk>> writeFuture() {
        return Optional.empty();
    }
}<|MERGE_RESOLUTION|>--- conflicted
+++ resolved
@@ -1,9 +1,5 @@
 /*
-<<<<<<< HEAD
- * Copyright (c) 2018, 2020 Oracle and/or its affiliates. All rights reserved.
-=======
  * Copyright (c) 2018, 2020 Oracle and/or its affiliates.
->>>>>>> d5d1f613
  *
  * Licensed under the Apache License, Version 2.0 (the "License");
  * you may not use this file except in compliance with the License.
@@ -65,19 +61,6 @@
     }
 
     /**
-     * Creates a simple byte array backed data chunk. The resulting
-     * instance doesn't have any kind of a lifecycle and as such, it doesn't need
-     * to be released.
-     *
-     * @param flush a signal that chunk should be written and flushed from any cache if possible
-     * @param bytes a byte array to create the request chunk from
-     * @return a request chunk
-     */
-    static DataChunk create(boolean flush, byte[] bytes) {
-        return create(flush, ByteBuffer.wrap(bytes));
-    }
-
-    /**
      * Creates a reusable data chunk.
      *
      * @param flush a signal that chunk should be written and flushed from any cache if possible
