/*
 * Copyright (c) 2019, 2020 Oracle and/or its affiliates.
 *
 * Licensed under the Apache License, Version 2.0 (the "License");
 * you may not use this file except in compliance with the License.
 * You may obtain a copy of the License at
 *
 *     http://www.apache.org/licenses/LICENSE-2.0
 *
 * Unless required by applicable law or agreed to in writing, software
 * distributed under the License is distributed on an "AS IS" BASIS,
 * WITHOUT WARRANTIES OR CONDITIONS OF ANY KIND, either express or implied.
 * See the License for the specific language governing permissions and
 * limitations under the License.
 */
package io.helidon.common.serviceloader;

import java.util.Collections;
import java.util.Comparator;
import java.util.HashSet;
import java.util.Iterator;
import java.util.LinkedList;
import java.util.List;
import java.util.ServiceLoader;
import java.util.Set;
import java.util.function.Consumer;
import java.util.logging.Level;
import java.util.logging.Logger;
import java.util.stream.Collectors;

import io.helidon.common.Prioritized;

/**
 * Helidon specific support for Java Service Loaders.
 * <p>
 * This service loader:
 * <ul>
 * <li>Can have additional implementations added</li>
 * <li>Uses priorities defined either by {@link io.helidon.common.Prioritized}
 * or by {@link javax.annotation.Priority}</li>
 * <li>Can have exclusions defined by an exact implementation class name, either
 * in {@link Builder#addExcludedClass(Class)} or {@link Builder#addExcludedClassName(String)} or
 * by a system property {@value #SYSTEM_PROPERTY_EXCLUDE} that defines
 * a comma separated list of fully qualified class names to be excluded.
 * Note that if a class implements more than one service, it would be excluded from all.</li>
 * </ul>
 * <p>
 * <i>Note on priority handling</i>
 * <p>
 * Service priority is defined by:
 * <ul>
 * <li>Value provided in {@link Builder#addService(Object, int)} (if used)</li>
 * <li>then by {@link io.helidon.common.Prioritized#priority()} if service implements it</li>
 * <li>then by {@link javax.annotation.Priority} annotation if present</li>
 * <li>otherwise a default priority {@value Prioritized#DEFAULT_PRIORITY} from {@link Prioritized#DEFAULT_PRIORITY} is used</li>
 * </ul>
 * Example:
 * <pre>
 * {@literal @}Priority(4500)
 * public class MyServiceImpl implements Service, Prioritized {
 *     public int priority() {
 *         return 6200;
 *     }
 * }
 * </pre>
 * Such a service would have a priority of {@code 6200} as that is more significant than the annotation.
 * <p>
 * A service with lower priority number is returned before a service with a higher priority number.
 * Services with the same priority have order defined by the order they are in the configured services
 * and then as they are loaded from the {@link java.util.ServiceLoader}.
 * Negative priorities are not allowed.
 * A service with priority {@code 1} will be returned before a service with priority {@code 2}.
 *
 * @param <T> Type of the service to be loaded
 * @see java.util.ServiceLoader
 * @see #builder(java.util.ServiceLoader)
 */
public final class HelidonServiceLoader<T> implements Iterable<T> {
    /**
     * System property used to exclude some implementation from the list of services that are configured for Java Service
     * loader or services that are registered using {@link io.helidon.common.serviceloader.HelidonServiceLoader.Builder}.
     */
    public static final String SYSTEM_PROPERTY_EXCLUDE = "io.helidon.common.serviceloader.exclude";

    private static final Logger LOGGER = Logger.getLogger(HelidonServiceLoader.class.getName());

    private final List<T> services;

    /**
     * Create a builder for customizable service loader.
     *
     * @param serviceLoader the Java Service loader used to get service implementations
     * @param <T>               type of the service
     * @return a new fluent API builder
     */
    public static <T> Builder<T> builder(ServiceLoader<T> serviceLoader) {
        return new Builder<>(serviceLoader);
    }

    /**
     * Create a prioritized service loader from a Java Service loader.
     *
     * @param serviceLoader the Java service loader
     * @param <T>               type of the service
     * @return service loader with exclusions defined by system properties and no custom services
     */
    public static <T> HelidonServiceLoader<T> create(ServiceLoader<T> serviceLoader) {
        Builder<T> builder = builder(serviceLoader);
        return builder.build();
    }

    private HelidonServiceLoader(List<T> services) {
        this.services = new LinkedList<>(services);
    }

    @Override
    public Iterator<T> iterator() {
        return Collections.unmodifiableList(services)
                .iterator();
    }

    @Override
    public void forEach(Consumer<? super T> action) {
        this.services.forEach(action);
    }

    /**
     * Provides a list of service implementations in prioritized order.
     *
     * @return list of service implementations
     */
    public List<T> asList() {
        return new LinkedList<>(this.services);
    }

    /**
     * Fluent api builder for {@link io.helidon.common.serviceloader.HelidonServiceLoader}.
     *
     * @param <T> type of the service to be loaded
     */
    public static final class Builder<T> implements io.helidon.common.Builder<HelidonServiceLoader<T>> {
        private final ServiceLoader<T> serviceLoader;
        private final List<ServiceWithPriority<T>> customServices = new LinkedList<ServiceWithPriority<T>>();
        private final Set<String> excludedServiceClasses = new HashSet<>();
        private boolean useSysPropExclude = true;
        private boolean useSystemServiceLoader = true;
        private boolean replaceImplementations = true;
        private int defaultPriority = Prioritized.DEFAULT_PRIORITY;

        private Builder(ServiceLoader<T> serviceLoader) {
            this.serviceLoader = serviceLoader;
        }

        @Override
        public HelidonServiceLoader<T> build() {
            // first merge the lists together
            List<ServiceWithPriority<T>> services = new LinkedList<>(customServices);
            if (useSystemServiceLoader) {
                Set<String> uniqueImplementations = new HashSet<>();

                if (replaceImplementations) {
                    customServices.stream()
                            .map(ServiceWithPriority::instanceClassName)
                            .forEach(uniqueImplementations::add);
                }

                serviceLoader.forEach(service -> {
                    if (replaceImplementations) {
                        if (!uniqueImplementations.contains(service.getClass().getName())) {
                            services.add(ServiceWithPriority.createFindPriority(service, defaultPriority));
                        }
                    } else {
                        services.add(ServiceWithPriority.createFindPriority(service, defaultPriority));
                    }
                });
            }

            if (useSysPropExclude) {
                addSystemExcludes();
            }
            List<ServiceWithPriority<T>> withoutExclusions = services.stream()
                    .filter(this::notExcluded)
                    .collect(Collectors.toList());

            // order by priority
            return new HelidonServiceLoader<>(orderByPriority(withoutExclusions));
        }

        /**
         * When configured to use system excludes, system property {@value #SYSTEM_PROPERTY_EXCLUDE} is used to get the
         * comma separated list of service implementations to exclude them from the loaded list.
         * <p>
         * This defaults to {@code true}.
         *
         * @param useSysPropExclude whether to use a system property to exclude service implementations
         * @return updated builder instance
         */
        public Builder<T> useSystemExcludes(boolean useSysPropExclude) {
            this.useSysPropExclude = useSysPropExclude;
            return this;
        }

        /**
         * When configured to use Java Service loader, then the result is a combination of all service implementations
         * loaded from the Java Service loader and those added by {@link #addService(Object)} or {@link #addService(Object, int)}.
         * When set to {@code false} the Java Service loader is ignored.
         * <p>
         * This defaults to {@code true}.
         *
         * @param useServiceLoader whether to use the Java Service loader
         * @return updated builder instance
         */
        public Builder<T> useSystemServiceLoader(boolean useServiceLoader) {
            this.useSystemServiceLoader = useServiceLoader;
            return this;
        }

        /**
         * When configured to replace implementations, then a service implementation configured through
         * {@link #addService(Object)}
         * will replace the same implementation loaded from the Java Service loader (compared by fully qualified class name).
         * <p>
         * This defaults to {@code true}.
         *
         * @param replace whether to replace service instances loaded by java service loader with the ones provided
         *                through builder methods
         * @return updated builder instance
         */
        public Builder<T> replaceImplementations(boolean replace) {
            this.replaceImplementations = replace;
            return this;
        }

        /**
         * Add a custom service implementation to the list of services.
         *
         * @param service a new service instance
         * @return updated builder instance
         */
        public Builder<T> addService(T service) {
            this.customServices.add(ServiceWithPriority.createFindPriority(service, defaultPriority));
            return this;
        }

        /**
         * Add a custom service implementation to the list of services with a custom priority.
         *
         * @param service  a new service instance
         * @param priority priority to use when ordering service instances
         * @return updated builder instance
         */
        public Builder<T> addService(T service, int priority) {
            this.customServices.add(ServiceWithPriority.create(service, priority));
            return this;
        }

        /**
         * Add an excluded implementation class - if such a service implementation is configured (either through
         * Java Service loader or through {@link #addService(Object)}), it would be ignored.
         *
         * @param excluded excluded implementation class
         * @return updated builder instance
         */
        public Builder<T> addExcludedClass(Class<? extends T> excluded) {
            excludedServiceClasses.add(excluded.getName());
            return this;
        }

        /**
         * Add an excluded implementation class - if such a service implementation is configured (either through
         * Java Service loader or through {@link #addService(Object)}), it would be ignored.
         *
         * @param excludeName excluded implementation class name
         * @return updated builder instance
         */
        public Builder<T> addExcludedClassName(String excludeName) {
            excludedServiceClasses.add(excludeName);
            return this;
        }

        /**
         * Configure default priority for services that do not have any.
         *
         * @param defaultPriority default priority to use, defaults to {@link io.helidon.common.Prioritized#DEFAULT_PRIORITY}
         * @return updated builder instance
         */
        public Builder<T> defaultPriority(int defaultPriority) {
            this.defaultPriority = defaultPriority;
            return this;
        }

        private boolean notExcluded(ServiceWithPriority<T> service) {
            String className = service.instance.getClass().getName();
            if (excludedServiceClasses.contains(className)) {
                LOGGER.finest(() -> "Excluding service implementation " + className);
                return false;
            }
            return true;
        }

        private List<T> orderByPriority(List<ServiceWithPriority<T>> services) {
            services.sort(ServiceWithPriority.COMPARATOR);

            List<T> result = services.stream()
                    .map(ServiceWithPriority::instance)
                    .collect(Collectors.toList());

            if (LOGGER.isLoggable(Level.FINEST)) {
                LOGGER.finest("Final order of enabled service implementations for service: " + serviceLoader);
                result.stream()
                        .map(Object::getClass)
                        .map(Class::getName)
                        .forEach(LOGGER::finest);
            }

            return result;
        }

        private void addSystemExcludes() {
            String excludes = System.getProperty(SYSTEM_PROPERTY_EXCLUDE);
            if (null == excludes) {
                return;
            }

            for (String exclude : excludes.split(",")) {
                LOGGER.finest(() -> "Adding exclude from system properties: " + exclude);
                addExcludedClassName(exclude);
            }
        }

        private static final class ServiceWithPriority<T> {
            public static final Comparator<ServiceWithPriority<?>> COMPARATOR = Comparator
                    .comparingInt(ServiceWithPriority::priority);

            private final T instance;
            private final int priority;

            private ServiceWithPriority(T instance, int priority) {
                this.instance = instance;
                this.priority = priority;

                if (priority < 0) {
                    throw new IllegalArgumentException("Service: "
                                                               + instance.getClass().getName()
                                                               + " declares a negative priority, which is not allowed. Priority: "
                                                               + priority);
                }
            }

<<<<<<< HEAD
            private ServiceWithPriority(T service) {
                this(service, Priorities.find(service, Prioritized.DEFAULT_PRIORITY));
=======
            private static <T> ServiceWithPriority<T> create(T instance, int priority) {
                return new ServiceWithPriority<>(instance, priority);
            }

            private static <T> ServiceWithPriority<T> createFindPriority(T instance, int defaultPriority) {
                return new ServiceWithPriority<>(instance, Priorities.find(instance, defaultPriority));
>>>>>>> 551395fb
            }

            private int priority() {
                return priority;
            }

            private T instance() {
                return instance;
            }

            private String instanceClassName() {
                return instance.getClass().getName();
            }

            @Override
            public String toString() {
                return instance.toString();
            }
        }
    }
}<|MERGE_RESOLUTION|>--- conflicted
+++ resolved
@@ -347,17 +347,12 @@
                 }
             }
 
-<<<<<<< HEAD
-            private ServiceWithPriority(T service) {
-                this(service, Priorities.find(service, Prioritized.DEFAULT_PRIORITY));
-=======
             private static <T> ServiceWithPriority<T> create(T instance, int priority) {
                 return new ServiceWithPriority<>(instance, priority);
             }
 
             private static <T> ServiceWithPriority<T> createFindPriority(T instance, int defaultPriority) {
                 return new ServiceWithPriority<>(instance, Priorities.find(instance, defaultPriority));
->>>>>>> 551395fb
             }
 
             private int priority() {
