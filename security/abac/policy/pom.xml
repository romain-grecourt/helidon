--- conflicted
+++ resolved
@@ -24,11 +24,7 @@
     <parent>
         <groupId>io.helidon.security.abac</groupId>
         <artifactId>helidon-security-abac-project</artifactId>
-<<<<<<< HEAD
-        <version>2.0-SNAPSHOT</version>
-=======
         <version>2.0.0-SNAPSHOT</version>
->>>>>>> 551395fb
     </parent>
     <artifactId>helidon-security-abac-policy</artifactId>
     <name>Helidon Security Validators Policy</name>
