<?xml version="1.0" encoding="UTF-8"?>
<!--

    Copyright (c) 2017, 2020 Oracle and/or its affiliates. All rights reserved.

    Licensed under the Apache License, Version 2.0 (the "License");
    you may not use this file except in compliance with the License.
    You may obtain a copy of the License at

        http://www.apache.org/licenses/LICENSE-2.0

    Unless required by applicable law or agreed to in writing, software
    distributed under the License is distributed on an "AS IS" BASIS,
    WITHOUT WARRANTIES OR CONDITIONS OF ANY KIND, either express or implied.
    See the License for the specific language governing permissions and
    limitations under the License.

-->

<project xmlns:xsi="http://www.w3.org/2001/XMLSchema-instance"
        xmlns="http://maven.apache.org/POM/4.0.0"
        xsi:schemaLocation="http://maven.apache.org/POM/4.0.0 http://maven.apache.org/xsd/maven-4.0.0.xsd">
    <modelVersion>4.0.0</modelVersion>
    <parent>
        <groupId>io.helidon.security.providers</groupId>
        <artifactId>helidon-security-providers-project</artifactId>
<<<<<<< HEAD
        <version>2.0-SNAPSHOT</version>
=======
        <version>2.0.0-SNAPSHOT</version>
>>>>>>> 551395fb
    </parent>
    <artifactId>helidon-security-providers-jwt</artifactId>
    <name>Helidon Security Providers JWT</name>

    <description>
        Support for JWT (any provider), together with JWK (to get keys for verification/signatures)
    </description>

    <dependencies>
        <dependency>
            <groupId>io.helidon.security.providers</groupId>
            <artifactId>helidon-security-providers-common</artifactId>
        </dependency>
        <dependency>
            <groupId>io.helidon.security</groupId>
            <artifactId>helidon-security-jwt</artifactId>
        </dependency>
        <dependency>
            <groupId>io.helidon.security</groupId>
            <artifactId>helidon-security-util</artifactId>
        </dependency>
        <dependency>
            <groupId>io.helidon.bundles</groupId>
            <artifactId>helidon-bundles-config</artifactId>
            <scope>test</scope>
        </dependency>
        <dependency>
            <groupId>org.junit.jupiter</groupId>
            <artifactId>junit-jupiter-api</artifactId>
            <scope>test</scope>
        </dependency>
        <dependency>
            <groupId>org.hamcrest</groupId>
            <artifactId>hamcrest-core</artifactId>
            <scope>test</scope>
        </dependency>
        <dependency>
            <groupId>org.mockito</groupId>
            <artifactId>mockito-core</artifactId>
            <scope>test</scope>
        </dependency>
    </dependencies>
</project><|MERGE_RESOLUTION|>--- conflicted
+++ resolved
@@ -24,11 +24,7 @@
     <parent>
         <groupId>io.helidon.security.providers</groupId>
         <artifactId>helidon-security-providers-project</artifactId>
-<<<<<<< HEAD
-        <version>2.0-SNAPSHOT</version>
-=======
         <version>2.0.0-SNAPSHOT</version>
->>>>>>> 551395fb
     </parent>
     <artifactId>helidon-security-providers-jwt</artifactId>
     <name>Helidon Security Providers JWT</name>
