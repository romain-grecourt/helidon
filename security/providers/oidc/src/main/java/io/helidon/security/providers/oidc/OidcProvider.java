/*
 * Copyright (c) 2018, 2020 Oracle and/or its affiliates.
 *
 * Licensed under the Apache License, Version 2.0 (the "License");
 * you may not use this file except in compliance with the License.
 * You may obtain a copy of the License at
 *
 *     http://www.apache.org/licenses/LICENSE-2.0
 *
 * Unless required by applicable law or agreed to in writing, software
 * distributed under the License is distributed on an "AS IS" BASIS,
 * WITHOUT WARRANTIES OR CONDITIONS OF ANY KIND, either express or implied.
 * See the License for the specific language governing permissions and
 * limitations under the License.
 */

package io.helidon.security.providers.oidc;

import java.io.UnsupportedEncodingException;
import java.lang.annotation.Annotation;
import java.net.URLEncoder;
import java.util.Arrays;
import java.util.Collection;
import java.util.HashMap;
import java.util.HashSet;
import java.util.LinkedList;
import java.util.List;
import java.util.Map;
import java.util.Optional;
import java.util.Set;
import java.util.UUID;
import java.util.function.BiConsumer;
import java.util.logging.Level;
import java.util.logging.Logger;
import java.util.regex.Matcher;
import java.util.regex.Pattern;
import java.util.stream.Collectors;

import javax.json.JsonObject;
import javax.ws.rs.client.Entity;
import javax.ws.rs.core.CacheControl;
import javax.ws.rs.core.MediaType;
import javax.ws.rs.core.MultivaluedHashMap;
import javax.ws.rs.core.Response;

import io.helidon.common.Errors;
<<<<<<< HEAD
=======
import io.helidon.common.HelidonFeatures;
>>>>>>> 551395fb
import io.helidon.common.http.Http;
import io.helidon.config.Config;
import io.helidon.security.AuthenticationResponse;
import io.helidon.security.EndpointConfig;
import io.helidon.security.Grant;
import io.helidon.security.OutboundSecurityResponse;
import io.helidon.security.Principal;
import io.helidon.security.ProviderRequest;
import io.helidon.security.Role;
import io.helidon.security.Security;
import io.helidon.security.SecurityEnvironment;
import io.helidon.security.SecurityLevel;
import io.helidon.security.SecurityResponse;
import io.helidon.security.Subject;
import io.helidon.security.abac.scope.ScopeValidator;
import io.helidon.security.jwt.Jwt;
import io.helidon.security.jwt.JwtException;
import io.helidon.security.jwt.JwtUtil;
import io.helidon.security.jwt.SignedJwt;
import io.helidon.security.jwt.jwk.JwkKeys;
import io.helidon.security.providers.common.OutboundConfig;
import io.helidon.security.providers.common.OutboundTarget;
import io.helidon.security.providers.common.TokenCredential;
import io.helidon.security.providers.oidc.common.OidcConfig;
import io.helidon.security.spi.AuthenticationProvider;
import io.helidon.security.spi.OutboundSecurityProvider;
import io.helidon.security.spi.SynchronousProvider;
import io.helidon.security.util.TokenHandler;

/**
 * Open ID Connect authentication provider.
 *
 * IDCS specific notes:
 * <ul>
 * <li>If you want to use JWK to validate tokens, you must give access to the endpoint (by default only admin can access it)</li>
 * <li>If you want to use introspect endpoint to validate tokens, you must give rights to the application to do so (Client
 * Configuration/Allowed Operations)</li>
 * <li>If you want to retrieve groups when using IDCS, you must add "Client Credentials" in "Allowed Grant Types" in
 * application configuration, as well as "Grant the client access to Identity Cloud Service Admin APIs." configured to "User
 * Administrator"</li>
 * </ul>
 */
public final class OidcProvider extends SynchronousProvider implements AuthenticationProvider, OutboundSecurityProvider {
    private static final Logger LOGGER = Logger.getLogger(OidcProvider.class.getName());

    static {
        HelidonFeatures.register("Security", "Authentication", "OIDC");
    }

    private final OidcConfig oidcConfig;
    private final TokenHandler paramHeaderHandler;

    private final BiConsumer<SignedJwt, Errors.Collector> jwtValidator;
    private final Pattern attemptPattern;
    private final boolean propagate;
    private final OidcOutboundConfig outboundConfig;
<<<<<<< HEAD
=======
    private final boolean useJwtGroups;
>>>>>>> 551395fb

    private OidcProvider(Builder builder, OidcOutboundConfig oidcOutboundConfig) {
        this.oidcConfig = builder.oidcConfig;
        this.propagate = builder.propagate;
<<<<<<< HEAD
=======
        this.useJwtGroups = builder.useJwtGroups;
>>>>>>> 551395fb
        this.outboundConfig = oidcOutboundConfig;

        attemptPattern = Pattern.compile(".*?" + oidcConfig.redirectAttemptParam() + "=(\\d+).*");

        // must re-configure integration with webserver and jersey

        if (oidcConfig.useParam()) {
            paramHeaderHandler = TokenHandler.forHeader(OidcConfig.PARAM_HEADER_NAME);
        } else {
            paramHeaderHandler = null;
        }

        if (oidcConfig.validateJwtWithJwk()) {
            this.jwtValidator = (signedJwt, collector) -> {
                JwkKeys jwk = oidcConfig.signJwk();
                Errors errors = signedJwt.verifySignature(jwk);
                errors.forEach(errorMessage -> {
                    switch (errorMessage.getSeverity()) {
                    case FATAL:
                        collector.fatal(errorMessage.getSource(), errorMessage.getMessage());
                        break;
                    case WARN:
                        collector.warn(errorMessage.getSource(), errorMessage.getMessage());
                        break;
                    case HINT:
                    default:
                        collector.hint(errorMessage.getSource(), errorMessage.getMessage());
                        break;
                    }

                });
            };
        } else {
            this.jwtValidator = (signedJwt, collector) -> {

                MultivaluedHashMap<String, String> formValues = new MultivaluedHashMap<>();
                formValues.putSingle("token", signedJwt.tokenContent());
                Response response = oidcConfig.introspectEndpoint().request()
                        .accept(MediaType.APPLICATION_JSON_TYPE)
                        .cacheControl(CacheControl.valueOf("no-cache, no-store, must-revalidate"))
                        .post(Entity.form(formValues));

                if (response.getStatusInfo().getFamily() == Response.Status.Family.SUCCESSFUL) {
                    JsonObject jsonResponse = response.readEntity(JsonObject.class);
                    if (jsonResponse.getBoolean("active")) {
                        // fine
                        return;
                    }
                    collector.fatal(jsonResponse, "Token is not active");
                } else {
                    collector.fatal(response,
                                    "Failed to validate token, response code: " + response.getStatus() + ", entity. " + response
                                            .readEntity(String.class));
                }
            };
        }

        if (propagate) {
            HelidonFeatures.register("Security", "Outbound", "OIDC");
        }
    }

    /**
     * Load this provider from configuration.
     *
     * @param config configuration of this provider
     * @return a new provider configured for OIDC
     */
    public static OidcProvider create(Config config) {
        return builder().config(config).build();
    }

    /**
     * Create a new provider based on OIDC configuration.
     *
     * @param config config of OIDC server and client
     * @return a new provider configured for OIDC
     */
    public static OidcProvider create(OidcConfig config) {
        return builder().oidcConfig(config).build();
    }

    /**
     * A fluent API builder to created instances of this provider.
     *
     * @return a new builder instance
     */
    public static Builder builder() {
        return new Builder();
    }

    @Override
    public Collection<Class<? extends Annotation>> supportedAnnotations() {
        return Set.of(ScopeValidator.Scope.class, ScopeValidator.Scopes.class);
    }

    @Override
    protected AuthenticationResponse syncAuthenticate(ProviderRequest providerRequest) {
        /*
        1. Get token from request - if available, validate it and continue
        2. If not - Redirect to login page
         */
        List<String> missingLocations = new LinkedList<>();

        Optional<String> token = Optional.empty();

        try {
            if (oidcConfig.useHeader()) {
                token = token
                        .or(() -> oidcConfig.headerHandler().extractToken(providerRequest.env().headers()));

                if (token.isEmpty()) {
                    missingLocations.add("header");
                }
            }

            if (oidcConfig.useParam()) {
                token = token
                        .or(() -> paramHeaderHandler.extractToken(providerRequest.env().headers()));

                if (token.isEmpty()) {
                    missingLocations.add("query-param");
                }
            }

            if (oidcConfig.useCookie()) {
                token = token
                        .or(() -> findCookie(providerRequest.env().headers()));

                if (token.isEmpty()) {
                    missingLocations.add("cookie");
                }
            }
        } catch (SecurityException e) {
            return AuthenticationResponse.failed("Failed to extract one of the configured tokens", e);
        }

        if (token.isPresent()) {
            return validateToken(providerRequest, token.get());
        } else {
            return errorResponse(providerRequest,
                                 Http.Status.UNAUTHORIZED_401,
                                 null,
                                 "Missing token, could not find in either of: " + missingLocations);
        }
    }

    private Optional<String> findCookie(Map<String, List<String>> headers) {
        List<String> cookies = headers.get("Cookie");
        if ((null == cookies) || cookies.isEmpty()) {
            return Optional.empty();
        }

        for (String cookie : cookies) {
            //a=b; c=d; e=f
            String[] cookieValues = cookie.split(";");
            for (String cookieValue : cookieValues) {
                String trimmed = cookieValue.trim();
                if (trimmed.startsWith(oidcConfig.cookieValuePrefix())) {
                    return Optional.of(trimmed.substring(oidcConfig.cookieValuePrefix().length()));
                }
            }
        }

        return Optional.empty();
    }

    private Set<String> expectedScopes(ProviderRequest request) {

        Set<String> result = new HashSet<>();

        for (SecurityLevel securityLevel : request.endpointConfig().securityLevels()) {
            List<ScopeValidator.Scopes> expectedScopes = securityLevel.combineAnnotations(ScopeValidator.Scopes.class,
                                                                                          EndpointConfig.AnnotationScope
                                                                                                  .values());
            expectedScopes.stream()
                    .map(ScopeValidator.Scopes::value)
                    .map(Arrays::asList)
                    .map(List::stream)
                    .forEach(stream -> stream.map(ScopeValidator.Scope::value)
                            .forEach(result::add));

            List<ScopeValidator.Scope> expectedScopeAnnotations = securityLevel.combineAnnotations(ScopeValidator.Scope.class,
                                                                                                   EndpointConfig.AnnotationScope
                                                                                                           .values());

            expectedScopeAnnotations.stream()
                    .map(ScopeValidator.Scope::value)
                    .forEach(result::add);
        }

        return result;
    }

    private AuthenticationResponse errorResponse(ProviderRequest providerRequest,
                                                 Http.Status status,
                                                 String code,
                                                 String description) {
        if (oidcConfig.shouldRedirect()) {
            // make sure we do not exceed redirect limit
            String state = origUri(providerRequest);
            int redirectAttempt = redirectAttempt(state);
            if (redirectAttempt >= oidcConfig.maxRedirects()) {
                return errorResponseNoRedirect(code, description, status);
            }

            Set<String> expectedScopes = expectedScopes(providerRequest);

            StringBuilder scopes = new StringBuilder(oidcConfig.baseScopes());

            expectedScopes
                    .forEach(scope -> scopes.append(' ').append(oidcConfig.scopeAudience()).append(scope));

            String scopeString;
            try {
                scopeString = URLEncoder.encode(scopes.toString(), "UTF-8");
            } catch (UnsupportedEncodingException e) {
                // UTF-8 should be supported. If not, just use openid to be able to connect
                scopeString = oidcConfig.baseScopes();
            }

            String authorizationEndpoint = oidcConfig.authorizationEndpointUri();

            String nonce = UUID.randomUUID().toString();
            StringBuilder queryString = new StringBuilder("?");
            queryString.append("client_id=").append(oidcConfig.clientId()).append("&");
            queryString.append("response_type=code&");
            queryString.append("redirect_uri=").append(oidcConfig.redirectUriWithHost()).append("&");
            queryString.append("scope=").append(scopeString).append("&");
            queryString.append("nonce=").append(nonce).append("&");
            queryString.append("state=").append(encodeState(state));

            // must redirect
            return AuthenticationResponse
                    .builder()
                    .status(SecurityResponse.SecurityStatus.FAILURE_FINISH)
                    .statusCode(Http.Status.TEMPORARY_REDIRECT_307.code())
                    .description("Redirecting to identity server: " + description)
                    .responseHeader("Location", authorizationEndpoint + queryString)
                    .build();
        } else {
            return errorResponseNoRedirect(code, description, status);
        }
    }

    private AuthenticationResponse errorResponseNoRedirect(String code, String description, Http.Status status) {
        if (null == code) {
            return AuthenticationResponse.builder()
                    .status(SecurityResponse.SecurityStatus.FAILURE)
                    .statusCode(Http.Status.UNAUTHORIZED_401.code())
                    .responseHeader(Http.Header.WWW_AUTHENTICATE, "Bearer realm=\"" + oidcConfig.realm() + "\"")
                    .description(description)
                    .build();
        } else {
            return AuthenticationResponse.builder()
                    .status(SecurityResponse.SecurityStatus.FAILURE)
                    .statusCode(status.code())
                    .responseHeader(Http.Header.WWW_AUTHENTICATE, errorHeader(code, description))
                    .description(description)
                    .build();
        }
    }

    private int redirectAttempt(String state) {
        if (state.contains("?")) {
            // there are parameters
            Matcher matcher = attemptPattern.matcher(state);
            if (matcher.matches()) {
                return Integer.parseInt(matcher.group(1));
            }
        }

        return 1;
    }

    private String errorHeader(String code, String description) {
        return "Bearer realm=\"" + oidcConfig.realm() + "\", error=\"" + code + "\", error_description=\"" + description + "\"";
    }

    private String origUri(ProviderRequest providerRequest) {
        List<String> origUri = providerRequest.env().headers()
                .getOrDefault(Security.HEADER_ORIG_URI, List.of());

        if (origUri.isEmpty()) {
            origUri = List.of(providerRequest.env().targetUri().getPath());
        }

        return origUri.get(0);
    }

    private String encodeState(String state) {
        try {
            return URLEncoder.encode(state, "UTF-8");
        } catch (UnsupportedEncodingException e) {
            throw new SecurityException("UTF-8 must be supported for security to work", e);
        }
    }

    private AuthenticationResponse validateToken(ProviderRequest providerRequest, String token) {
        SignedJwt signedJwt;
        try {
            signedJwt = SignedJwt.parseToken(token);
        } catch (Exception e) {
            //invalid token
            return AuthenticationResponse.failed("Invalid token", e);
        }

        Jwt jwt = signedJwt.getJwt();
        Errors.Collector collector = Errors.collector();
        jwtValidator.accept(signedJwt, collector);

        Errors errors = collector.collect();
        Errors validationErrors = jwt.validate(oidcConfig.issuer(), oidcConfig.audience());

        if (errors.isValid() && validationErrors.isValid()) {

            errors.log(LOGGER);
            Subject subject = buildSubject(jwt, signedJwt);

            Set<String> scopes = subject.grantsByType("scope")
                    .stream()
                    .map(Grant::getName)
                    .collect(Collectors.toSet());

            // make sure we have the correct scopes
            Set<String> expectedScopes = expectedScopes(providerRequest);
            List<String> missingScopes = new LinkedList<>();
            for (String expectedScope : expectedScopes) {
                if (!scopes.contains(expectedScope)) {
                    missingScopes.add(expectedScope);
                }
            }

            if (missingScopes.isEmpty()) {
                return AuthenticationResponse.success(subject);
            } else {
                return errorResponse(providerRequest,
                                     Http.Status.FORBIDDEN_403,
                                     "insufficient_scope",
                                     "Scopes " + missingScopes + " are missing");
            }
        } else {
            if (LOGGER.isLoggable(Level.FINEST)) {
                // only log errors when details requested
                errors.log(LOGGER);
                validationErrors.log(LOGGER);
            }
            return errorResponse(providerRequest, Http.Status.UNAUTHORIZED_401, "invalid_token", "Token not valid");
        }
    }

    @Override
    public boolean isOutboundSupported(ProviderRequest providerRequest,
                                       SecurityEnvironment outboundEnv,
                                       EndpointConfig outboundConfig) {
        return propagate;
    }

    @Override
    protected OutboundSecurityResponse syncOutbound(ProviderRequest providerRequest,
                                                    SecurityEnvironment outboundEnv,
                                                    EndpointConfig outboundEndpointConfig) {
        Optional<Subject> user = providerRequest.securityContext().user();

        if (user.isPresent()) {
            // we do have a user, let's see if we can propagate
            Subject subject = user.get();
            Optional<TokenCredential> tokenCredential = subject.publicCredential(TokenCredential.class);
            if (tokenCredential.isPresent()) {
                String tokenContent = tokenCredential.get()
                        .token();

                OidcOutboundTarget target = outboundConfig.findTarget(outboundEnv);
                boolean enabled = target.propagate;

                if (enabled) {
                    Map<String, List<String>> headers = new HashMap<>();
                    target.tokenHandler.header(headers, tokenContent);
                    return OutboundSecurityResponse.withHeaders(headers);
                }
            }
        }

        return OutboundSecurityResponse.empty();
    }

    private Subject buildSubject(Jwt jwt, SignedJwt signedJwt) {
        Principal principal = buildPrincipal(jwt);

        TokenCredential.Builder builder = TokenCredential.builder();
        jwt.issueTime().ifPresent(builder::issueTime);
        jwt.expirationTime().ifPresent(builder::expTime);
        jwt.issuer().ifPresent(builder::issuer);
        builder.token(signedJwt.tokenContent());
        builder.addToken(Jwt.class, jwt);
        builder.addToken(SignedJwt.class, signedJwt);

        Subject.Builder subjectBuilder = Subject.builder()
                .principal(principal)
                .addPublicCredential(TokenCredential.class, builder.build());

        if (useJwtGroups) {
            Optional<List<String>> userGroups = jwt.userGroups();
            userGroups.ifPresent(groups -> groups.forEach(group -> subjectBuilder.addGrant(Role.create(group))));
        }

        Optional<List<String>> scopes = jwt.scopes();
        scopes.ifPresent(scopeList -> scopeList.forEach(scope -> subjectBuilder.addGrant(Grant.builder()
                                                                                                 .name(scope)
                                                                                                 .type("scope")
                                                                                                 .build())));

        return subjectBuilder.build();

    }

    private Principal buildPrincipal(Jwt jwt) {
        String subject = jwt.subject()
                .orElseThrow(() -> new JwtException("JWT does not contain subject claim, cannot create principal."));

        String name = jwt.preferredUsername()
                .orElse(subject);

        Principal.Builder builder = Principal.builder();

        builder.name(name)
                .id(subject);

        jwt.payloadClaims()
                .forEach((key, jsonValue) -> builder.addAttribute(key, JwtUtil.toObject(jsonValue)));

        jwt.email().ifPresent(value -> builder.addAttribute("email", value));
        jwt.emailVerified().ifPresent(value -> builder.addAttribute("email_verified", value));
        jwt.locale().ifPresent(value -> builder.addAttribute("locale", value));
        jwt.familyName().ifPresent(value -> builder.addAttribute("family_name", value));
        jwt.givenName().ifPresent(value -> builder.addAttribute("given_name", value));
        jwt.fullName().ifPresent(value -> builder.addAttribute("full_name", value));

        return builder.build();
    }

    /**
     * Builder for {@link io.helidon.security.providers.oidc.OidcProvider}.
     */
    public static final class Builder implements io.helidon.common.Builder<OidcProvider> {
        private OidcConfig oidcConfig;
        // identity propagation is disabled by default. In general we should not reuse the same token
        // for outbound calls, unless it is the same audience
        private boolean propagate;
<<<<<<< HEAD
=======
        private boolean useJwtGroups = true;
>>>>>>> 551395fb
        private OutboundConfig outboundConfig;
        private TokenHandler defaultOutboundHandler = TokenHandler.builder()
                .tokenHeader("Authorization")
                .tokenPrefix("bearer ")
                .build();

        @Override
        public OidcProvider build() {
            if (null == oidcConfig) {
                throw new IllegalArgumentException("OidcConfig must be configured");
            }
            if (null == outboundConfig) {
                outboundConfig = OutboundConfig.builder()
                        .build();
            }
            return new OidcProvider(this, new OidcOutboundConfig(outboundConfig, defaultOutboundHandler));
        }

        /**
         * Update this builder with configuration.
         * Only updates information that was not explicitly set.
         *
         * The following configuration options are used:
         *
         * <table class="config">
         * <caption>Optional configuration parameters</caption>
         * <tr>
         *     <th>key</th>
         *     <th>default value</th>
         *     <th>description</th>
         * </tr>
         * <tr>
         *     <td>&nbsp;</td>
         *     <td>&nbsp;</td>
         *     <td>The current config node is used to construct {@link io.helidon.security.providers.oidc.common.OidcConfig}.</td>
         * </tr>
         * <tr>
         *     <td>propagate</td>
         *     <td>false</td>
         *     <td>Whether to propagate token (overall configuration). If set to false, propagation will
         *     not be done at all.</td>
         * </tr>
         * <tr>
         *     <td>outbound</td>
         *     <td>&nbsp;</td>
         *     <td>Configuration of {@link io.helidon.security.providers.common.OutboundConfig}.
         *     In addition you can use {@code propagate} to disable propagation for an outbound target,
         *     and {@code token} to configure outbound {@link io.helidon.security.util.TokenHandler} for an
         *     outbound target. Default token handler uses {@code Authorization} header with a {@code bearer } prefix</td>
         * </tr>
         * </table>
         *
         * @param config OIDC provider configuration
         * @return updated builder instance
         */
        public Builder config(Config config) {
            if (null == oidcConfig) {
                if (config.get("identity-uri").exists()) {
                    oidcConfig = OidcConfig.create(config);
                }
            }
            config.get("propagate").as(Boolean.class).ifPresent(this::propagate);
            if (null == outboundConfig) {
                config.get("outbound").ifExists(outbound -> outboundConfig(OutboundConfig.create(outbound)));
            }
<<<<<<< HEAD
=======
            config.get("use-jwt-groups").asBoolean().ifPresent(this::useJwtGroups);
>>>>>>> 551395fb

            return this;
        }

        /**
         * Whether to propagate identity.
         *
         * @param propagate whether to propagate identity (true) or not (false)
         * @return updated builder instance
         */
        public Builder propagate(boolean propagate) {
            this.propagate = propagate;
            return this;
        }

        /**
         * Configuration of outbound rules.
         *
         * @param config outbound configuration
         *
         * @return updated builder instance
         */
        public Builder outboundConfig(OutboundConfig config) {
            this.outboundConfig = config;
            return this;
        }

        /**
         * Configuration of OIDC (Open ID Connect).
         *
         * @param config OIDC configuration for this provider
         *
         * @return updated builder instance
         */
        public Builder oidcConfig(OidcConfig config) {
            this.oidcConfig = config;
            return this;
        }
<<<<<<< HEAD
=======

        /**
         * Claim {@code groups} from JWT will be used to automatically add
         *  groups to current subject (may be used with {@link javax.annotation.security.RolesAllowed} annotation).
         *
         * @param useJwtGroups whether to use {@code groups} claim from JWT to retrieve roles
         * @return updated builder instance
         */
        public Builder useJwtGroups(boolean useJwtGroups) {
            this.useJwtGroups = useJwtGroups;
            return this;
        }
>>>>>>> 551395fb
    }

    private static final class OidcOutboundConfig {
        private final Map<OutboundTarget, OidcOutboundTarget> targetCache = new HashMap<>();
        private final OutboundConfig outboundConfig;
        private final TokenHandler defaultTokenHandler;
        private final OidcOutboundTarget defaultTarget;

        private OidcOutboundConfig(OutboundConfig outboundConfig, TokenHandler defaultTokenHandler) {
            this.outboundConfig = outboundConfig;
            this.defaultTokenHandler = defaultTokenHandler;

            this.defaultTarget = new OidcOutboundTarget(true, defaultTokenHandler);
        }

        private OidcOutboundTarget findTarget(SecurityEnvironment env) {
            return outboundConfig.findTarget(env)
                    .map(value -> targetCache.computeIfAbsent(value, outboundTarget -> {
                        boolean propagate = outboundTarget.getConfig()
                                .flatMap(cfg -> cfg.get("propagate").asBoolean().asOptional())
                                .orElse(true);
                        TokenHandler handler = outboundTarget.getConfig()
                                .flatMap(cfg -> cfg.get("token").as(TokenHandler::create).asOptional())
                                .orElse(defaultTokenHandler);
                        return new OidcOutboundTarget(propagate, handler);
                    })).orElse(defaultTarget);
        }
    }

    private static final class OidcOutboundTarget {
        private final boolean propagate;
        private final TokenHandler tokenHandler;

        private OidcOutboundTarget(boolean propagate, TokenHandler handler) {
            this.propagate = propagate;
            tokenHandler = handler;
        }
    }
}
<|MERGE_RESOLUTION|>--- conflicted
+++ resolved
@@ -44,10 +44,7 @@
 import javax.ws.rs.core.Response;
 
 import io.helidon.common.Errors;
-<<<<<<< HEAD
-=======
 import io.helidon.common.HelidonFeatures;
->>>>>>> 551395fb
 import io.helidon.common.http.Http;
 import io.helidon.config.Config;
 import io.helidon.security.AuthenticationResponse;
@@ -104,18 +101,12 @@
     private final Pattern attemptPattern;
     private final boolean propagate;
     private final OidcOutboundConfig outboundConfig;
-<<<<<<< HEAD
-=======
     private final boolean useJwtGroups;
->>>>>>> 551395fb
 
     private OidcProvider(Builder builder, OidcOutboundConfig oidcOutboundConfig) {
         this.oidcConfig = builder.oidcConfig;
         this.propagate = builder.propagate;
-<<<<<<< HEAD
-=======
         this.useJwtGroups = builder.useJwtGroups;
->>>>>>> 551395fb
         this.outboundConfig = oidcOutboundConfig;
 
         attemptPattern = Pattern.compile(".*?" + oidcConfig.redirectAttemptParam() + "=(\\d+).*");
@@ -565,10 +556,7 @@
         // identity propagation is disabled by default. In general we should not reuse the same token
         // for outbound calls, unless it is the same audience
         private boolean propagate;
-<<<<<<< HEAD
-=======
         private boolean useJwtGroups = true;
->>>>>>> 551395fb
         private OutboundConfig outboundConfig;
         private TokenHandler defaultOutboundHandler = TokenHandler.builder()
                 .tokenHeader("Authorization")
@@ -634,10 +622,7 @@
             if (null == outboundConfig) {
                 config.get("outbound").ifExists(outbound -> outboundConfig(OutboundConfig.create(outbound)));
             }
-<<<<<<< HEAD
-=======
             config.get("use-jwt-groups").asBoolean().ifPresent(this::useJwtGroups);
->>>>>>> 551395fb
 
             return this;
         }
@@ -676,8 +661,6 @@
             this.oidcConfig = config;
             return this;
         }
-<<<<<<< HEAD
-=======
 
         /**
          * Claim {@code groups} from JWT will be used to automatically add
@@ -690,7 +673,6 @@
             this.useJwtGroups = useJwtGroups;
             return this;
         }
->>>>>>> 551395fb
     }
 
     private static final class OidcOutboundConfig {
