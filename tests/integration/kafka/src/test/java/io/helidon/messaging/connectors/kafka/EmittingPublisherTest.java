/*
 * Copyright (c)  2020 Oracle and/or its affiliates.
 *
 * Licensed under the Apache License, Version 2.0 (the "License");
 * you may not use this file except in compliance with the License.
 * You may obtain a copy of the License at
 *
 *     http://www.apache.org/licenses/LICENSE-2.0
 *
 * Unless required by applicable law or agreed to in writing, software
 * distributed under the License is distributed on an "AS IS" BASIS,
 * WITHOUT WARRANTIES OR CONDITIONS OF ANY KIND, either express or implied.
 * See the License for the specific language governing permissions and
 * limitations under the License.
 *
 */

package io.helidon.messaging.connectors.kafka;

import java.util.ArrayList;
import java.util.List;
import java.util.concurrent.Flow;
import java.util.concurrent.atomic.AtomicBoolean;
import java.util.logging.Logger;

import io.helidon.common.reactive.EmittingPublisher;
import io.helidon.microprofile.reactive.HelidonReactiveStreamsEngine;

import static org.junit.jupiter.api.Assertions.assertEquals;
import static org.junit.jupiter.api.Assertions.assertFalse;
import static org.junit.jupiter.api.Assertions.assertThrows;
import static org.junit.jupiter.api.Assertions.assertTrue;

import org.eclipse.microprofile.reactive.streams.operators.ReactiveStreams;
import org.eclipse.microprofile.reactive.streams.operators.spi.ReactiveStreamsEngine;
import org.junit.jupiter.api.Test;
import org.reactivestreams.FlowAdapters;
import org.reactivestreams.Subscriber;
import org.reactivestreams.Subscription;

import static org.junit.jupiter.api.Assertions.*;

public class EmittingPublisherTest {

    private static final Logger LOGGER = Logger.getLogger(EmittingPublisherTest.class.getName());
    private static final List<String> TEST_DATA = List.of("first", "second", "third");
    private static final ReactiveStreamsEngine ENGINE = new HelidonReactiveStreamsEngine();

    @Test
    void happyPathWithLongMaxReq() {
        List<String> result = new ArrayList<>();

        EmittingPublisher<String> emitter = EmittingPublisher.create();
<<<<<<< HEAD
        emitter.onRequest((n, t) -> LOGGER.fine(() -> Long.toString(n)));
=======
        emitter.onRequest((n, d) -> LOGGER.fine(() -> Long.toString(n)));
>>>>>>> ea9da46d

        ReactiveStreams
                .fromPublisher(FlowAdapters.toPublisher(emitter))
                .forEach(result::add)
                .run(ENGINE);

        TEST_DATA.forEach(emitter::emit);

        assertEquals(TEST_DATA, result);
    }

    @Test
    void notReady() {
        EmittingPublisher<String> emitter = EmittingPublisher.create();
<<<<<<< HEAD
        emitter.onRequest((n, t) -> LOGGER.fine(() -> Long.toString(n)));
=======
        emitter.onRequest((n, d) -> LOGGER.fine(() -> Long.toString(n)));
>>>>>>> ea9da46d
        assertFalse(emitter.emit(""));
    }

    @Test
    void emitOnCancelled() {
        List<String> forbiddenSigns = new ArrayList<>();

        EmittingPublisher<String> emitter = EmittingPublisher.create();
<<<<<<< HEAD
        emitter.onRequest((n, t) -> LOGGER.fine(() -> Long.toString(n)));

        ReactiveStreams
                .fromPublisher(FlowAdapters.toPublisher(emitter))
                .buildRs(ENGINE).subscribe(new Subscriber<String>() {
=======
        emitter.onRequest((n, d) -> LOGGER.fine(() -> Long.toString(n)));

        ReactiveStreams
                .fromPublisher(FlowAdapters.toPublisher(emitter))
                .buildRs(ENGINE).subscribe(new Subscriber<>() {
>>>>>>> ea9da46d
            @Override
            public void onSubscribe(final Subscription s) {
                s.cancel();
            }

            @Override
            public void onNext(final String s) {
                forbiddenSigns.add("onNext");
            }

            @Override
            public void onError(final Throwable t) {
                forbiddenSigns.add("onError");
            }

            @Override
            public void onComplete() {
                forbiddenSigns.add("onComplete");
            }
        });

        assertTrue(emitter.isCancelled());
<<<<<<< HEAD
        IllegalStateException ex = assertThrows(IllegalStateException.class, () -> emitter.emit("emit!"));
        assertEquals(ex.getMessage(), "Emitter is cancelled!");
        assertEquals(List.of(), forbiddenSigs);
=======
        assertFalse(emitter.emit("should false"));
        assertEquals(List.of(), forbiddenSigns);
>>>>>>> ea9da46d
    }

    @Test
    void emitOnCompleted() {
        List<String> forbiddenSigs = new ArrayList<>();
        AtomicBoolean onCompleteCalled = new AtomicBoolean();
        EmittingPublisher<String> emitter = EmittingPublisher.create();
<<<<<<< HEAD
        emitter.onRequest((n, t) -> LOGGER.fine(() -> Long.toString(n)));
        FlowAdapters.toPublisher(emitter).subscribe(new Subscriber<String>() {
=======
        emitter.onRequest((n, d) -> LOGGER.fine(() -> Long.toString(n)));
        emitter.subscribe(new Flow.Subscriber<>() {
>>>>>>> ea9da46d
            @Override
            public void onSubscribe(final Flow.Subscription s) {
                s.request(Long.MAX_VALUE);
            }

            @Override
            public void onNext(final String s) {
                forbiddenSigs.add("onNext");
            }

            @Override
            public void onError(final Throwable t) {
                forbiddenSigs.add("onError");
            }

            @Override
            public void onComplete() {
                onCompleteCalled.set(true);
            }
        });
        emitter.complete();
        assertTrue(onCompleteCalled.get());
        assertTrue(emitter.isCompleted());
<<<<<<< HEAD
        IllegalStateException ex = assertThrows(IllegalStateException.class, () -> emitter.emit("emit!"));
        assertEquals(ex.getMessage(), "Emitter is completed!");
=======
        assertThrows(IllegalStateException.class, () -> emitter.emit("should false"));
>>>>>>> ea9da46d
        assertEquals(List.of(), forbiddenSigs);
    }
}<|MERGE_RESOLUTION|>--- conflicted
+++ resolved
@@ -38,8 +38,6 @@
 import org.reactivestreams.Subscriber;
 import org.reactivestreams.Subscription;
 
-import static org.junit.jupiter.api.Assertions.*;
-
 public class EmittingPublisherTest {
 
     private static final Logger LOGGER = Logger.getLogger(EmittingPublisherTest.class.getName());
@@ -51,11 +49,7 @@
         List<String> result = new ArrayList<>();
 
         EmittingPublisher<String> emitter = EmittingPublisher.create();
-<<<<<<< HEAD
-        emitter.onRequest((n, t) -> LOGGER.fine(() -> Long.toString(n)));
-=======
         emitter.onRequest((n, d) -> LOGGER.fine(() -> Long.toString(n)));
->>>>>>> ea9da46d
 
         ReactiveStreams
                 .fromPublisher(FlowAdapters.toPublisher(emitter))
@@ -70,11 +64,7 @@
     @Test
     void notReady() {
         EmittingPublisher<String> emitter = EmittingPublisher.create();
-<<<<<<< HEAD
-        emitter.onRequest((n, t) -> LOGGER.fine(() -> Long.toString(n)));
-=======
         emitter.onRequest((n, d) -> LOGGER.fine(() -> Long.toString(n)));
->>>>>>> ea9da46d
         assertFalse(emitter.emit(""));
     }
 
@@ -83,19 +73,11 @@
         List<String> forbiddenSigns = new ArrayList<>();
 
         EmittingPublisher<String> emitter = EmittingPublisher.create();
-<<<<<<< HEAD
-        emitter.onRequest((n, t) -> LOGGER.fine(() -> Long.toString(n)));
-
-        ReactiveStreams
-                .fromPublisher(FlowAdapters.toPublisher(emitter))
-                .buildRs(ENGINE).subscribe(new Subscriber<String>() {
-=======
         emitter.onRequest((n, d) -> LOGGER.fine(() -> Long.toString(n)));
 
         ReactiveStreams
                 .fromPublisher(FlowAdapters.toPublisher(emitter))
                 .buildRs(ENGINE).subscribe(new Subscriber<>() {
->>>>>>> ea9da46d
             @Override
             public void onSubscribe(final Subscription s) {
                 s.cancel();
@@ -118,14 +100,8 @@
         });
 
         assertTrue(emitter.isCancelled());
-<<<<<<< HEAD
-        IllegalStateException ex = assertThrows(IllegalStateException.class, () -> emitter.emit("emit!"));
-        assertEquals(ex.getMessage(), "Emitter is cancelled!");
-        assertEquals(List.of(), forbiddenSigs);
-=======
         assertFalse(emitter.emit("should false"));
         assertEquals(List.of(), forbiddenSigns);
->>>>>>> ea9da46d
     }
 
     @Test
@@ -133,13 +109,8 @@
         List<String> forbiddenSigs = new ArrayList<>();
         AtomicBoolean onCompleteCalled = new AtomicBoolean();
         EmittingPublisher<String> emitter = EmittingPublisher.create();
-<<<<<<< HEAD
-        emitter.onRequest((n, t) -> LOGGER.fine(() -> Long.toString(n)));
-        FlowAdapters.toPublisher(emitter).subscribe(new Subscriber<String>() {
-=======
         emitter.onRequest((n, d) -> LOGGER.fine(() -> Long.toString(n)));
         emitter.subscribe(new Flow.Subscriber<>() {
->>>>>>> ea9da46d
             @Override
             public void onSubscribe(final Flow.Subscription s) {
                 s.request(Long.MAX_VALUE);
@@ -163,12 +134,7 @@
         emitter.complete();
         assertTrue(onCompleteCalled.get());
         assertTrue(emitter.isCompleted());
-<<<<<<< HEAD
-        IllegalStateException ex = assertThrows(IllegalStateException.class, () -> emitter.emit("emit!"));
-        assertEquals(ex.getMessage(), "Emitter is completed!");
-=======
         assertThrows(IllegalStateException.class, () -> emitter.emit("should false"));
->>>>>>> ea9da46d
         assertEquals(List.of(), forbiddenSigs);
     }
 }