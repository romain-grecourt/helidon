<?xml version="1.0" encoding="UTF-8"?>
<!--
  Copyright (c) 2019, 2020 Oracle and/or its affiliates. All rights reserved.

  Licensed under the Apache License, Version 2.0 (the "License");
  you may not use this file except in compliance with the License.
  You may obtain a copy of the License at

      http://www.apache.org/licenses/LICENSE-2.0

  Unless required by applicable law or agreed to in writing, software
  distributed under the License is distributed on an "AS IS" BASIS,
  WITHOUT WARRANTIES OR CONDITIONS OF ANY KIND, either express or implied.
  See the License for the specific language governing permissions and
  limitations under the License.
  -->

<project xmlns="http://maven.apache.org/POM/4.0.0"
        xmlns:xsi="http://www.w3.org/2001/XMLSchema-instance"
        xsi:schemaLocation="http://maven.apache.org/POM/4.0.0 http://maven.apache.org/xsd/maven-4.0.0.xsd">
    <modelVersion>4.0.0</modelVersion>
    <parent>
        <artifactId>helidon-tests-functional-project</artifactId>
        <groupId>io.helidon.tests.functional</groupId>
<<<<<<< HEAD
        <version>2.0-SNAPSHOT</version>
=======
        <version>2.0.0-SNAPSHOT</version>
>>>>>>> 551395fb
    </parent>
    <artifactId>helidon-tests-functional-jax-rs-subresource</artifactId>
    <name>Helidon Functional Test: JAX-RS Subresources</name>

    <dependencies>
        <dependency>
            <groupId>io.helidon.microprofile.bundles</groupId>
            <artifactId>helidon-microprofile-core</artifactId>
        </dependency>
        <dependency>
            <groupId>io.helidon.config</groupId>
            <artifactId>helidon-config-yaml</artifactId>
        </dependency>
        <dependency>
            <groupId>io.helidon.microprofile</groupId>
            <artifactId>helidon-microprofile-security</artifactId>
        </dependency>
        <dependency>
            <groupId>org.junit.jupiter</groupId>
            <artifactId>junit-jupiter-api</artifactId>
            <scope>test</scope>
        </dependency>
        <dependency>
            <groupId>org.hamcrest</groupId>
            <artifactId>hamcrest-all</artifactId>
            <scope>test</scope>
        </dependency>
        <dependency>
            <groupId>org.junit.jupiter</groupId>
            <artifactId>junit-jupiter-params</artifactId>
            <scope>test</scope>
        </dependency>
    </dependencies>
</project><|MERGE_RESOLUTION|>--- conflicted
+++ resolved
@@ -22,11 +22,7 @@
     <parent>
         <artifactId>helidon-tests-functional-project</artifactId>
         <groupId>io.helidon.tests.functional</groupId>
-<<<<<<< HEAD
-        <version>2.0-SNAPSHOT</version>
-=======
         <version>2.0.0-SNAPSHOT</version>
->>>>>>> 551395fb
     </parent>
     <artifactId>helidon-tests-functional-jax-rs-subresource</artifactId>
     <name>Helidon Functional Test: JAX-RS Subresources</name>
