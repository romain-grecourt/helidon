--- conflicted
+++ resolved
@@ -23,11 +23,7 @@
     <parent>
         <groupId>io.helidon.examples</groupId>
         <artifactId>helidon-examples-project</artifactId>
-<<<<<<< HEAD
-        <version>2.0-SNAPSHOT</version>
-=======
         <version>2.0.0-SNAPSHOT</version>
->>>>>>> 551395fb
     </parent>
     <groupId>io.helidon.examples.quickstarts</groupId>
     <artifactId>examples-quickstarts-project</artifactId>
