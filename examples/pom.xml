<?xml version="1.0" encoding="UTF-8"?>
<!--

<<<<<<< HEAD
    Copyright (c) 2017, 2021 Oracle and/or its affiliates. All rights reserved.
=======
    Copyright (c) 2017, 2021 Oracle and/or its affiliates.
>>>>>>> 9decb70b

    Licensed under the Apache License, Version 2.0 (the "License");
    you may not use this file except in compliance with the License.
    You may obtain a copy of the License at

        http://www.apache.org/licenses/LICENSE-2.0

    Unless required by applicable law or agreed to in writing, software
    distributed under the License is distributed on an "AS IS" BASIS,
    WITHOUT WARRANTIES OR CONDITIONS OF ANY KIND, either express or implied.
    See the License for the specific language governing permissions and
    limitations under the License.

-->

<project xmlns:xsi="http://www.w3.org/2001/XMLSchema-instance" xmlns="http://maven.apache.org/POM/4.0.0"
        xsi:schemaLocation="http://maven.apache.org/POM/4.0.0 http://maven.apache.org/xsd/maven-4.0.0.xsd">
    <modelVersion>4.0.0</modelVersion>
    <parent>
        <groupId>io.helidon</groupId>
        <artifactId>helidon-project</artifactId>
        <version>2.4.0-SNAPSHOT</version>
    </parent>
    <groupId>io.helidon.examples</groupId>
    <artifactId>helidon-examples-project</artifactId>
    <name>Helidon Examples</name>
    <packaging>pom</packaging>

    <properties>
        <maven.deploy.skip>true</maven.deploy.skip>
        <maven.sources.skip>true</maven.sources.skip>
        <maven.javadoc.skip>true</maven.javadoc.skip>
        <spotbugs.skip>true</spotbugs.skip>
        <dependency-check.skip>true</dependency-check.skip>
        <helidon.services.skip>true</helidon.services.skip>
    </properties>

    <modules>
        <module>config</module>
        <module>graphql</module>
        <module>grpc</module>
        <module>health</module>
        <module>quickstarts</module>
        <module>microprofile</module>
        <module>media</module>
        <module>openapi</module>
        <module>security</module>
        <module>todo-app</module>
        <module>translator-app</module>
        <module>webserver</module>
        <module>integrations</module>
        <module>employee-app</module>
        <module>dbclient</module>
        <module>webclient</module>
        <module>cors</module>
        <module>messaging</module>
        <module>logging</module>
        <module>metrics</module>
    </modules>

    <build>
        <pluginManagement>
            <plugins>
                <plugin>
                    <groupId>org.codehaus.mojo</groupId>
                    <artifactId>exec-maven-plugin</artifactId>
                    <configuration>
                        <!--suppress UnresolvedMavenProperty -->
                        <mainClass>${mainClass}</mainClass>
                    </configuration>
                </plugin>
            </plugins>
        </pluginManagement>
    </build>

    <profiles>
        <profile>
            <id>pipeline</id>
            <properties>
                <skipTests>false</skipTests>
            </properties>
        </profile>
    </profiles>
</project><|MERGE_RESOLUTION|>--- conflicted
+++ resolved
@@ -1,11 +1,7 @@
 <?xml version="1.0" encoding="UTF-8"?>
 <!--
 
-<<<<<<< HEAD
-    Copyright (c) 2017, 2021 Oracle and/or its affiliates. All rights reserved.
-=======
     Copyright (c) 2017, 2021 Oracle and/or its affiliates.
->>>>>>> 9decb70b
 
     Licensed under the Apache License, Version 2.0 (the "License");
     you may not use this file except in compliance with the License.
@@ -73,7 +69,6 @@
                     <groupId>org.codehaus.mojo</groupId>
                     <artifactId>exec-maven-plugin</artifactId>
                     <configuration>
-                        <!--suppress UnresolvedMavenProperty -->
                         <mainClass>${mainClass}</mainClass>
                     </configuration>
                 </plugin>
@@ -81,12 +76,4 @@
         </pluginManagement>
     </build>
 
-    <profiles>
-        <profile>
-            <id>pipeline</id>
-            <properties>
-                <skipTests>false</skipTests>
-            </properties>
-        </profile>
-    </profiles>
 </project>