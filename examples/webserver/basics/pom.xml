<?xml version="1.0" encoding="UTF-8"?>
<!--

    Copyright (c) 2017, 2020 Oracle and/or its affiliates. All rights reserved.

    Licensed under the Apache License, Version 2.0 (the "License");
    you may not use this file except in compliance with the License.
    You may obtain a copy of the License at

        http://www.apache.org/licenses/LICENSE-2.0

    Unless required by applicable law or agreed to in writing, software
    distributed under the License is distributed on an "AS IS" BASIS,
    WITHOUT WARRANTIES OR CONDITIONS OF ANY KIND, either express or implied.
    See the License for the specific language governing permissions and
    limitations under the License.

-->

<project xmlns="http://maven.apache.org/POM/4.0.0"
        xmlns:xsi="http://www.w3.org/2001/XMLSchema-instance"
        xsi:schemaLocation="http://maven.apache.org/POM/4.0.0 http://maven.apache.org/xsd/maven-4.0.0.xsd">
    <modelVersion>4.0.0</modelVersion>
    <parent>
        <groupId>io.helidon.applications</groupId>
        <artifactId>helidon-se</artifactId>
<<<<<<< HEAD
        <version>2.0-SNAPSHOT</version>
=======
        <version>2.0.0-SNAPSHOT</version>
>>>>>>> 551395fb
        <relativePath>../../../applications/se/pom.xml</relativePath>
    </parent>
    <groupId>io.helidon.examples.webserver</groupId>
    <artifactId>helidon-examples-webserver-basics</artifactId>
    <name>Helidon WebServer Examples Basics</name>

    <description>
        Examples of elementary use of the Web Server
    </description>

    <properties>
        <mainClass>io.helidon.webserver.examples.basics.Main</mainClass>
    </properties>

    <dependencies>
        <dependency>
            <groupId>io.helidon.webserver</groupId>
            <artifactId>helidon-webserver</artifactId>
        </dependency>
        <dependency>
            <groupId>io.helidon.webserver</groupId>
            <artifactId>helidon-webserver-jersey</artifactId>
        </dependency>
        <dependency>
            <groupId>io.helidon.media.jsonp</groupId>
            <artifactId>helidon-media-jsonp-server</artifactId>
        </dependency>
        <dependency>
            <groupId>com.google.guava</groupId>
            <artifactId>guava</artifactId>
        </dependency>
        <dependency>
            <groupId>org.junit.jupiter</groupId>
            <artifactId>junit-jupiter-api</artifactId>
            <scope>test</scope>
        </dependency>
        <dependency>
            <groupId>org.hamcrest</groupId>
            <artifactId>hamcrest-all</artifactId>
            <scope>test</scope>
        </dependency>
        <dependency>
            <groupId>io.helidon.webserver</groupId>
            <artifactId>helidon-webserver-test-support</artifactId>
            <scope>test</scope>
        </dependency>
        <dependency>
            <groupId>javax.activation</groupId>
            <artifactId>javax.activation-api</artifactId>
            <scope>test</scope>
        </dependency>
    </dependencies>

    <build>
        <plugins>
            <plugin>
                <groupId>org.apache.maven.plugins</groupId>
                <artifactId>maven-dependency-plugin</artifactId>
                <executions>
                    <execution>
                        <id>copy-libs</id>
                    </execution>
                </executions>
            </plugin>
        </plugins>
    </build>
</project><|MERGE_RESOLUTION|>--- conflicted
+++ resolved
@@ -24,11 +24,7 @@
     <parent>
         <groupId>io.helidon.applications</groupId>
         <artifactId>helidon-se</artifactId>
-<<<<<<< HEAD
-        <version>2.0-SNAPSHOT</version>
-=======
         <version>2.0.0-SNAPSHOT</version>
->>>>>>> 551395fb
         <relativePath>../../../applications/se/pom.xml</relativePath>
     </parent>
     <groupId>io.helidon.examples.webserver</groupId>
