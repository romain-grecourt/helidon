/*
<<<<<<< HEAD
 * Copyright (c) 2018, 2019 Oracle and/or its affiliates. All rights reserved.
=======
 * Copyright (c) 2018, 2020 Oracle and/or its affiliates.
>>>>>>> 551395fb
 *
 * Licensed under the Apache License, Version 2.0 (the "License");
 * you may not use this file except in compliance with the License.
 * You may obtain a copy of the License at
 *
 *     http://www.apache.org/licenses/LICENSE-2.0
 *
 * Unless required by applicable law or agreed to in writing, software
 * distributed under the License is distributed on an "AS IS" BASIS,
 * WITHOUT WARRANTIES OR CONDITIONS OF ANY KIND, either express or implied.
 * See the License for the specific language governing permissions and
 * limitations under the License.
 */

package io.helidon.webserver.examples.streaming;

import io.helidon.media.jsonp.server.JsonSupport;
import io.helidon.webserver.Routing;
import io.helidon.webserver.ServerConfiguration;
import io.helidon.webserver.WebServer;

/**
 * Class Main. Entry point to streaming application.
 */
public class Main {

    static final String LARGE_FILE_RESOURCE = "/large-file.bin";

    private Main() {
    }

    /**
     * Creates new {@link Routing}.
     *
     * @return the new instance
     */
    static Routing createRouting() {
        return Routing.builder()
                .register(JsonSupport.create())
                .register(new StreamingService())
                .build();
    }

    /**
     * A java main class.
     *
     * @param args command line arguments.
     */
    public static void main(String[] args) {
        ServerConfiguration config = ServerConfiguration.builder()
                .port(8080)
                .build();
        WebServer server = WebServer.create(config, createRouting());

        server.start().thenAccept(ws ->
                System.out.println("Steaming service is up at http://localhost:" + ws.port())
        );

        server.whenShutdown().thenRun(() ->
                System.out.println("Streaming service is down")
        );
    }
}<|MERGE_RESOLUTION|>--- conflicted
+++ resolved
@@ -1,9 +1,5 @@
 /*
-<<<<<<< HEAD
- * Copyright (c) 2018, 2019 Oracle and/or its affiliates. All rights reserved.
-=======
  * Copyright (c) 2018, 2020 Oracle and/or its affiliates.
->>>>>>> 551395fb
  *
  * Licensed under the Apache License, Version 2.0 (the "License");
  * you may not use this file except in compliance with the License.
@@ -20,7 +16,6 @@
 
 package io.helidon.webserver.examples.streaming;
 
-import io.helidon.media.jsonp.server.JsonSupport;
 import io.helidon.webserver.Routing;
 import io.helidon.webserver.ServerConfiguration;
 import io.helidon.webserver.WebServer;
@@ -42,9 +37,8 @@
      */
     static Routing createRouting() {
         return Routing.builder()
-                .register(JsonSupport.create())
-                .register(new StreamingService())
-                .build();
+                      .register(new StreamingService())
+                      .build();
     }
 
     /**
@@ -54,16 +48,16 @@
      */
     public static void main(String[] args) {
         ServerConfiguration config = ServerConfiguration.builder()
-                .port(8080)
-                .build();
+                                                        .port(8080)
+                                                        .build();
         WebServer server = WebServer.create(config, createRouting());
 
         server.start().thenAccept(ws ->
-                System.out.println("Steaming service is up at http://localhost:" + ws.port())
+            System.out.println("Steaming service is up at http://localhost:" + ws.port())
         );
 
         server.whenShutdown().thenRun(() ->
-                System.out.println("Streaming service is down")
+            System.out.println("Streaming service is down")
         );
     }
 }