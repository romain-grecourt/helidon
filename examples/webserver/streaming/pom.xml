--- conflicted
+++ resolved
@@ -24,11 +24,7 @@
     <parent>
         <groupId>io.helidon.applications</groupId>
         <artifactId>helidon-se</artifactId>
-<<<<<<< HEAD
-        <version>2.0-SNAPSHOT</version>
-=======
         <version>2.0.0-SNAPSHOT</version>
->>>>>>> 551395fb
         <relativePath>../../../applications/se/pom.xml</relativePath>
     </parent>
     <groupId>io.helidon.examples.webserver</groupId>
@@ -50,16 +46,6 @@
             <artifactId>helidon-webserver</artifactId>
         </dependency>
         <dependency>
-            <groupId>io.helidon.media.jsonp</groupId>
-            <artifactId>helidon-media-jsonp-common</artifactId>
-            <version>${project.version}</version>
-        </dependency>
-        <dependency>
-            <groupId>io.helidon.media.jsonp</groupId>
-            <artifactId>helidon-media-jsonp-server</artifactId>
-            <version>${project.version}</version>
-        </dependency>
-        <dependency>
             <groupId>org.junit.jupiter</groupId>
             <artifactId>junit-jupiter-api</artifactId>
             <scope>test</scope>
@@ -74,7 +60,6 @@
             <artifactId>helidon-webserver-test-support</artifactId>
             <scope>test</scope>
         </dependency>
-
     </dependencies>
 
     <build>
