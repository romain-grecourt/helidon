--- conflicted
+++ resolved
@@ -27,7 +27,6 @@
 
 == Contents
 
-<<<<<<< HEAD
 - <<Overview, Overview>>
 - <<Usage, Usage>>
 - <<Configuration, Configuration>>
@@ -35,11 +34,9 @@
 == Overview
 NOTE: In this section, we shall distinguish the notion of a JAX-RS `Application` subclass
 from a Helidon application. As we shall learn shortly, the latter may include zero or more
-=======
+  =======
 NOTE: In this section we will distinguish the notion of a JAX-RS `Application` subclass
-from a Helidon application. The latter may include zero or more
->>>>>>> fc6fc344
-of the former.
+from a Helidon application. The latter may include zero or more of the former.
 
 The JAX-RS specification defines the notion of an `Application` subclass whose methods return
 resource and provider classes, singletons and properties. This is the mechanism developers
