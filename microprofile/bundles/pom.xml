--- conflicted
+++ resolved
@@ -24,11 +24,7 @@
     <parent>
         <groupId>io.helidon.microprofile</groupId>
         <artifactId>helidon-microprofile-project</artifactId>
-<<<<<<< HEAD
-        <version>2.0-SNAPSHOT</version>
-=======
         <version>2.0.0-SNAPSHOT</version>
->>>>>>> 551395fb
     </parent>
     <packaging>pom</packaging>
     <groupId>io.helidon.microprofile.bundles</groupId>
@@ -43,15 +39,6 @@
 
     <modules>
         <module>internal-test-libs</module>
-<<<<<<< HEAD
-        <module>helidon-microprofile-1.1</module>
-        <module>helidon-microprofile-1.0</module>
-        <module>helidon-microprofile-1.2</module>
-        <module>helidon-microprofile-2.2</module>
-        <module>helidon-microprofile-3.0</module>
-        <module>helidon-microprofile-3.1</module>
-=======
->>>>>>> 551395fb
         <module>helidon-microprofile-core</module>
         <module>helidon-microprofile</module>
     </modules>
