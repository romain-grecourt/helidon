--- conflicted
+++ resolved
@@ -43,13 +43,8 @@
             <artifactId>helidon-microprofile-cdi</artifactId>
         </dependency>
         <dependency>
-<<<<<<< HEAD
-            <groupId>javax.interceptor</groupId>
-            <artifactId>javax.interceptor-api</artifactId>
-=======
             <groupId>jakarta.interceptor</groupId>
             <artifactId>jakarta.interceptor-api</artifactId>
->>>>>>> d5d1f613
             <scope>provided</scope>
         </dependency>
         <dependency>
