--- conflicted
+++ resolved
@@ -22,11 +22,7 @@
     <parent>
         <artifactId>tck-project</artifactId>
         <groupId>io.helidon.microprofile.tests</groupId>
-<<<<<<< HEAD
-        <version>2.0-SNAPSHOT</version>
-=======
         <version>2.0.0-SNAPSHOT</version>
->>>>>>> 551395fb
     </parent>
     <artifactId>tck-opentracing</artifactId>
     <name>Helidon Microprofile Tests TCK Opentracing</name>
