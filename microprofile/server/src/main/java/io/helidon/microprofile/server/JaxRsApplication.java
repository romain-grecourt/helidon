/*
 * Copyright (c) 2018, 2020 Oracle and/or its affiliates. All rights reserved.
 *
 * Licensed under the Apache License, Version 2.0 (the "License");
 * you may not use this file except in compliance with the License.
 * You may obtain a copy of the License at
 *
 *     http://www.apache.org/licenses/LICENSE-2.0
 *
 * Unless required by applicable law or agreed to in writing, software
 * distributed under the License is distributed on an "AS IS" BASIS,
 * WITHOUT WARRANTIES OR CONDITIONS OF ANY KIND, either express or implied.
 * See the License for the specific language governing permissions and
 * limitations under the License.
 */

package io.helidon.microprofile.server;

import java.util.Optional;
import java.util.concurrent.ExecutorService;

import javax.ws.rs.ApplicationPath;
import javax.ws.rs.core.Application;

import org.glassfish.jersey.server.ResourceConfig;

/**
 * A JAX-RS application to be registered.
 * Can configure additional fields that are not part of JAX-RS configuration (all optional):
 * <ul>
 * <li>contextRoot - what is the base URI of this application (e.g. /myApp)</li>
 * <li>executorService - executor service to use when executing requests for this application
 * a single executor service can be shared between multiple applications</li>
 * </ul>
 */
public final class JaxRsApplication {
    private final String contextRoot;
    private final ResourceConfig config;
    private final ExecutorService executorService;
    private final String appName;
    private final String appClassName;
    private final String routingName;
    private final boolean routingNameRequired;
    private final Class<? extends Application> appClass;

    /**
     * Create a new instance based on an JAX-RS Application class.
     *
     * @param application class of an application (JAX-RS) to wrap
     * @return a new instance based on the application on root context path with no executor service (will use server default)
     */
    public static JaxRsApplication create(Class<? extends Application> application) {
        return builder()
                .application(application)
                .build();
    }

    /**
     * Create an instance based on a JAX-RS application.
     *
     * @param application JAX-RS application instance
     * @return a new instance based on the application on root context path with no executor service (will use server default)
     */
    public static JaxRsApplication create(Application application) {
        return builder()
                .application(application)
                .build();
    }

    /**
     * A new fluent API builder to create a customized {@link JaxRsApplication}.
     *
     * @return a new builder instance
     */
    public static Builder builder() {
        return new Builder();
    }

    private JaxRsApplication(Builder builder) {
        this.contextRoot = builder.contextRoot;
        this.config = builder.config;
        this.executorService = builder.executorService;
        this.appClassName = builder.appClassName;
        this.routingName = builder.routingName;
        this.routingNameRequired = builder.routingNameRequired;
        this.appName = builder.appName;
        this.appClass = builder.appClass;
    }

    @Override
    public String toString() {
        return "JAX-RS Application: " + appName;
    }

    Optional<String> contextRoot() {
        return Optional.ofNullable(contextRoot);
    }

    /**
     * Resource config of this application.
     *
     * @return config to register additional providers
     */
    public ResourceConfig resourceConfig() {
        return config;
    }

    Optional<ExecutorService> executorService() {
        return Optional.ofNullable(executorService);
    }

    String appClassName() {
        return appClassName;
    }

    Optional<String> routingName() {
        return Optional.ofNullable(routingName);
    }

    boolean routingNameRequired() {
        return routingNameRequired;
    }

    String appName() {
        return appName;
    }

    /**
     * Application class, if this application is based on an actual class.
     *
     * @return application class or empty optional if this is a synthetic application
     */
    public Optional<Class<? extends Application>> applicationClass() {
        return Optional.ofNullable(appClass);
    }

    /**
     * Fluent API builder to create {@link JaxRsApplication} instances.
     */
    public static class Builder {
        private Class<? extends Application> appClass;
        private String contextRoot;
        private ResourceConfig config;
        private ExecutorService executorService;
        private String appName;
        private String appClassName;
        private String routingName;
        private boolean routingNameRequired;

        /**
         * Configure an explicit context root for this application.
         *
         * @param contextRoot context root to expose this application on, defaults to "/"
         * @return updated builder instance
         */
        public Builder contextRoot(String contextRoot) {
            this.contextRoot = normalize(contextRoot);
            return this;
        }

        /**
         * Set resource configuration that forms this application.
         * This will replace the current application (if any) with the specified config.
         *
         * @param config Jersey resource config to use
         * @return updated builder instance
         * @see #application(Application)
         * @see #application(Class)
         */
        public Builder config(ResourceConfig config) {
            this.config = config;
            return this;
        }

        /**
         * Set the JAX-RS application that forms this instance.
         * This will replace the current application (if any) with the specified application.
         *
         * @param app JAX-RS application instance
         * @return updated builder instance
         * @see #application(Class)
         * @see #config(ResourceConfig)
         */
        public Builder application(Application app) {
            this.config = toConfig(app);

            Class<? extends Application> clazz = app.getClass();
            contextRoot(clazz);
            routingName(clazz);
            this.appClass = clazz;
            this.appClassName = clazz.getName();
            appNameUpdate(clazz.getSimpleName());

            return this;
        }

        /**
         * Set the JAX-RS application class that forms this instance.
         * This will replace the current application (if any) with the specified application.
         *
         * @param appClass JAX-RS application class
         * @return updated builder instance
         * @see #application(Application)
         * @see #config(ResourceConfig)
         */
        public Builder application(Class<? extends Application> appClass) {
            config = ResourceConfig.forApplicationClass(appClass);

            contextRoot(appClass);
            routingName(appClass);
            this.appClass = appClass;
            this.appClassName = appClass.getName();
            appNameUpdate(appClass.getSimpleName());

            return this;
        }

        /**
         * Configure an explicit application name.
         *
         * @param name name to use for this application, mostly for troubleshooting purposes
         * @return updated builder instance
         */
        public Builder appName(String name) {
            this.appName = name;
            return this;
        }

        /**
         * Configure an executor service to be used for this application.
         * Executor services can be shared between applications. If none is defined, server default will be used.
         *
         * @param executorService executor service to use with this application
         * @return updated builder instance
         */
        public Builder executorService(ExecutorService executorService) {
            this.executorService = executorService;
            return this;
        }

        /**
         * Configure a routing name. This tells us this application should bind to a named port of the
         * web server.
         * To reset routing name to default, configure the {@link io.helidon.microprofile.server.RoutingName#DEFAULT_NAME}.
         *
         * @param routingName name to use
         * @return updated builder instance
         */
        public Builder routingName(String routingName) {
            if (routingName.equals(RoutingName.DEFAULT_NAME)) {
                this.routingName = null;
            } else {
                this.routingName = routingName;
            }
            return this;
        }

        /**
         * In case the {@link #routingName()} is configured to a non-default name, you can control with this property
         * whether the name is required (and boot would fail if such a named port is not configured), or default
         * routing is used when the named one is missing.
         *
         * @param routingNameRequired set to {@code true} if the named routing must be configured on web server, set to
         * {@code false} to use default routing if the named routing is missing
         * @return updated builder instance
         */
        public Builder routingNameRequired(boolean routingNameRequired) {
            this.routingNameRequired = routingNameRequired;
            return this;
        }

        /**
         * Create a new instance based on this builder.
         *
         * @return application ready to be registered with {@link Server.Builder#addApplication(JaxRsApplication)}
         */
        public JaxRsApplication build() {
            if ((null == appName) && (null != appClassName)) {
                int lastDot = appClassName.lastIndexOf('.');
                if (lastDot > 0) {
                    appName = appClassName.substring(lastDot + 1);
                } else {
                    appName = appClassName;
                }
            }
            return new JaxRsApplication(this);
        }

        private void appNameUpdate(String newName) {
            if (null == this.appName) {
                this.appName = newName;
            }
        }

        private static ResourceConfig toConfig(Application application) {
            if (application instanceof ResourceConfig) {
                return (ResourceConfig) application;
            }

            return ResourceConfig.forApplication(application);
        }

        private void contextRoot(Class<?> clazz) {
            if (null != contextRoot) {
                return;
            }
            ApplicationPath path = clazz.getAnnotation(ApplicationPath.class);
            if (null != path) {
                contextRoot = normalize(path.value());
<<<<<<< HEAD
=======
                return;
            }

            RoutingPath routingPath = clazz.getAnnotation(RoutingPath.class);
            if (null != routingPath) {
                contextRoot = routingPath.value();
>>>>>>> 551395fb
            }
        }

        /**
         * Normalizes a context root by stripping off a trailing slash.
         *
         * @param contextRoot Context root to normalize.
         * @return Normalized context root.
         */
        private static String normalize(String contextRoot) {
            int length = contextRoot.length();
<<<<<<< HEAD
            return length > 1 && contextRoot.endsWith("/") ? contextRoot.substring(0, length - 1) : contextRoot;
=======
            return ((length > 1) && contextRoot.endsWith("/")) ? contextRoot.substring(0, length - 1) : contextRoot;
>>>>>>> 551395fb
        }

        private void routingName(Class<?> clazz) {
            if (null != routingName) {
                return;
            }
            RoutingName rn = clazz.getAnnotation(RoutingName.class);
            if (null != rn) {
                this.routingName = rn.value();
                this.routingNameRequired = rn.required();
            }
        }

        /**
         * Configure an application class without inspecting it for annotations and
         * without creating a config from it.
         *
         * @param applicationClass class to use
         * @return updated builer instance
         */
        public Builder applicationClass(Class<? extends Application> applicationClass) {
            this.appClass = applicationClass;
            this.appClassName = applicationClass.getName();

            if (applicationClass != Application.class) {
                contextRoot(applicationClass);
                routingName(applicationClass);
            }
            return this;
        }
    }
}<|MERGE_RESOLUTION|>--- conflicted
+++ resolved
@@ -307,15 +307,12 @@
             ApplicationPath path = clazz.getAnnotation(ApplicationPath.class);
             if (null != path) {
                 contextRoot = normalize(path.value());
-<<<<<<< HEAD
-=======
                 return;
             }
 
             RoutingPath routingPath = clazz.getAnnotation(RoutingPath.class);
             if (null != routingPath) {
                 contextRoot = routingPath.value();
->>>>>>> 551395fb
             }
         }
 
@@ -327,11 +324,7 @@
          */
         private static String normalize(String contextRoot) {
             int length = contextRoot.length();
-<<<<<<< HEAD
-            return length > 1 && contextRoot.endsWith("/") ? contextRoot.substring(0, length - 1) : contextRoot;
-=======
             return ((length > 1) && contextRoot.endsWith("/")) ? contextRoot.substring(0, length - 1) : contextRoot;
->>>>>>> 551395fb
         }
 
         private void routingName(Class<?> clazz) {
