/*
 * Copyright (c) 2018, 2020 Oracle and/or its affiliates. All rights reserved.
 *
 * Licensed under the Apache License, Version 2.0 (the "License");
 * you may not use this file except in compliance with the License.
 * You may obtain a copy of the License at
 *
 *     http://www.apache.org/licenses/LICENSE-2.0
 *
 * Unless required by applicable law or agreed to in writing, software
 * distributed under the License is distributed on an "AS IS" BASIS,
 * WITHOUT WARRANTIES OR CONDITIONS OF ANY KIND, either express or implied.
 * See the License for the specific language governing permissions and
 * limitations under the License.
 */

package io.helidon.microprofile.server;

import java.net.InetAddress;
import java.net.UnknownHostException;
import java.util.logging.Logger;

import javax.enterprise.inject.se.SeContainer;
import javax.enterprise.inject.spi.BeanManager;
import javax.enterprise.inject.spi.CDI;

<<<<<<< HEAD
import io.helidon.common.Prioritized;
import io.helidon.common.context.Context;
import io.helidon.common.http.Http;
import io.helidon.config.Config;
import io.helidon.microprofile.server.spi.MpServiceContext;
import io.helidon.webserver.Routing;
import io.helidon.webserver.ServerConfiguration;
import io.helidon.webserver.Service;
import io.helidon.webserver.SocketConfiguration;
import io.helidon.webserver.StaticContentSupport;
import io.helidon.webserver.WebServer;
import io.helidon.webserver.jersey.JerseySupport;
=======
import io.helidon.microprofile.cdi.HelidonContainer;
>>>>>>> 551395fb

import static io.helidon.microprofile.server.Server.Builder.IN_PROGRESS_OR_RUNNING;

/**
 * Server to handle lifecycle of microprofile implementation.
 */
public class ServerImpl implements Server {
    private static final Logger LOGGER = Logger.getLogger(ServerImpl.class.getName());
    private static final Logger STARTUP_LOGGER = Logger.getLogger("io.helidon.microprofile.startup.server");
<<<<<<< HEAD
    private static final String EXIT_ON_STARTED_KEY = "exit.on.started";
    private static final boolean EXIT_ON_STARTED = "!".equals(System.getProperty(EXIT_ON_STARTED_KEY));
    private static final StartedServers STARTED_SERVERS = new StartedServers();

    private static long initStartupTime = System.nanoTime();
    private static long initFinishTime = -1;

=======

    private final HelidonContainer helidonContainer = HelidonContainer.instance();
>>>>>>> 551395fb
    private final SeContainer container;
    private final String host;
    private final ServerCdiExtension serverExtension;

    private int port = -1;

    static void recordInitStart(long time) {
        if (time < initStartupTime) {
            initStartupTime = time;
        }
    }

    private static boolean recordInitFinish(long time) {
        boolean result = initFinishTime == -1;
        if (result) {
            initFinishTime = time;
        }
        return result;
    }

    ServerImpl(Builder builder) {
<<<<<<< HEAD
        org.eclipse.microprofile.config.Config mpConfig = builder.config();
        Config config = (Config) mpConfig;

        this.container = builder.cdiContainer();
        this.containerCreated = builder.containerCreated();
        this.context = builder.context();
        this.supportParallelRun = builder.supportParallelRun();
=======
        this.container = (SeContainer) CDI.current();
>>>>>>> 551395fb

        InetAddress listenHost;
        if (null == builder.host()) {
            listenHost = InetAddress.getLoopbackAddress();
        } else {
            try {
                listenHost = InetAddress.getByName(builder.host());
            } catch (UnknownHostException e) {
                throw new MpException("Failed to create address for host: " + builder.host(), e);
            }
        }
        this.host = listenHost.getHostName();

        BeanManager beanManager = container.getBeanManager();

        this.serverExtension = beanManager.getExtension(ServerCdiExtension.class);

        serverExtension.serverConfigBuilder()
                .context(helidonContainer.context())
                .port(builder.port())
                .bindAddress(listenHost);

<<<<<<< HEAD
        Optional.ofNullable(builder.basePath())
                .or(() -> config.get("server.base-path").asString().asOptional())
                .ifPresent(basePath -> {
                    routingBuilder.any("/", (req, res) -> {
                        res.status(Http.Status.MOVED_PERMANENTLY_301);
                        res.headers().put(Http.Header.LOCATION, basePath);
                        res.send();
                    });
                });
=======
        serverExtension.listenHost(this.host);
>>>>>>> 551395fb

        STARTUP_LOGGER.finest("Builders ready");

        STARTUP_LOGGER.finest("Static classpath");

        STARTUP_LOGGER.finest("Static path");

        STARTUP_LOGGER.finest("Registered jersey application(s)");

        STARTUP_LOGGER.finest("Registered WebServer services");

        STARTUP_LOGGER.finest("Server created");
    }

<<<<<<< HEAD
    private static void registerJerseyApplications(Config config,
                                                   Routing.Builder routingBuilder,
                                                   Map<String, Routing.Builder> namedRoutings,
                                                   ServerConfiguration serverConfiguration,
                                                   List<JaxRsApplication> applications,
                                                   Supplier<ExecutorService> defaultExecService) {
        applications
                .forEach(app -> {
                    JerseySupport js = JerseySupport.builder(app.resourceConfig())
                            .executorService(app.executorService()
                                                     .orElseGet(defaultExecService))
                            .build();

                    Routing.Rules routing = findRouting(config,
                                                        serverConfiguration,
                                                        routingBuilder,
                                                        namedRoutings,
                                                        app.routingName(),
                                                        app.routingNameRequired(),
                                                        app.appClassName());

                    registerService(config,
                                    routing,
                                    app.contextRoot(),
                                    app.appClassName(),
                                    js);
                });
    }

    @SuppressWarnings("unchecked")
    private static void registerWebServerServices(Config config,
                                                  BeanManager beanManager,
                                                  Routing.Builder routingBuilder,
                                                  Map<String, Routing.Builder> namedRoutings,
                                                  ServerConfiguration serverConfiguration) {

        CreationalContext<Object> context = beanManager.createCreationalContext(null);
        List<Bean<?>> wsServicesSorted = prioritySort(beanManager.getBeans(Service.class));

        for (Bean<?> serviceBean : wsServicesSorted) {
            Bean<Object> theBean = (Bean<Object>) serviceBean;
            Class<?> serviceClass = theBean.getBeanClass();
            String className = serviceClass.getName();
            Service service = (Service) theBean.create(context);
            RoutingPath rp = serviceClass.getAnnotation(RoutingPath.class);
            RoutingName rn = serviceClass.getAnnotation(RoutingName.class);
            String path = (null == rp) ? null : rp.value();
            String routingName = (null == rn) ? null : rn.value();
            boolean routingNameRequired = (null != rn) && rn.required();

            path = config.get(className + "." + RoutingPath.CONFIG_KEY_PATH).asString().orElse(path);

            Routing.Rules routing = findRouting(config,
                                                serverConfiguration,
                                                routingBuilder,
                                                namedRoutings,
                                                routingName,
                                                routingNameRequired,
                                                className);

            registerService(config,
                            routing,
                            path,
                            className,
                            service);
        }
    }

    private static Routing.Rules findRouting(Config config,
                                             ServerConfiguration serverConfiguration,
                                             Routing.Builder routingBuilder,
                                             Map<String, Routing.Builder> namedRoutings,
                                             String routingNameParam,
                                             boolean routingNameRequiredParam,
                                             String className) {
        String routingName = config.get(className + "." + RoutingName.CONFIG_KEY_NAME).asString().orElse(routingNameParam);
        boolean routingNameRequired = config.get(className + "." + RoutingName.CONFIG_KEY_REQUIRED).asBoolean()
                .orElse(routingNameRequiredParam);

        if ((null == routingName) || RoutingName.DEFAULT_NAME.equals(routingName)) {
            return routingBuilder;
        } else {

            SocketConfiguration socket = serverConfiguration.socket(routingName);
            if (null == socket) {
                if (routingNameRequired) {
                    throw new IllegalStateException(className + " requires routing " + routingName
                                                            + ", yet such a named socket is not configured for web server");
                }
                LOGGER.fine(() -> className + " is configured with named routing " + routingName + ". Such a routing"
                        + " is not configured, this service/application will run on default socket.");
                return routingBuilder;
            } else {
                return namedRoutings.computeIfAbsent(routingName, it -> Routing.builder());
            }
        }

    }

    private static void registerService(Config config,
                                        Routing.Rules rules,
                                        String pathParam,
                                        String className,
                                        Service service) {

        String path = config.get(className + "." + RoutingPath.CONFIG_KEY_PATH).asString().orElse(pathParam);

        if ((null == path) || "/".equals(path)) {
            rules.register(service);
        } else {
            rules.register(path, service);
        }
    }

    private static List<Bean<?>> prioritySort(Set<Bean<?>> beans) {
        List<Bean<?>> prioritized = new ArrayList<>(beans);
        prioritized.sort((o1, o2) -> {
            int firstPriority = priority(o1.getBeanClass());
            int secondPriority = priority(o2.getBeanClass());
            return Integer.compare(firstPriority, secondPriority);
        });
        return prioritized;
    }

    private static int priority(Class<?> aClass) {
        Priority prio = aClass.getAnnotation(Priority.class);
        return (null == prio) ? Prioritized.DEFAULT_PRIORITY : prio.value();
    }

    private void loadExtensions(Builder builder,
                                org.eclipse.microprofile.config.Config mpConfig,
                                Config config,
                                List<JaxRsApplication> apps,
                                Routing.Builder routingBuilder,
                                Map<String, Routing.Builder> namedRouting,
                                ServerConfiguration.Builder serverConfigBuilder) {

        List<JaxRsApplication> newApps = new LinkedList<>();

        MpServiceContext context = createExtensionContext(mpConfig,
                                                          config,
                                                          apps,
                                                          routingBuilder,
                                                          namedRouting,
                                                          serverConfigBuilder,
                                                          newApps);

        // extensions
        builder.extensions()
                .forEach(extension -> {
                    extension.configure(context);
                    apps.addAll(newApps);
                    newApps.clear();
                });
    }

    private MpServiceContext createExtensionContext(org.eclipse.microprofile.config.Config mpConfig,
                                                    Config config,
                                                    List<JaxRsApplication> apps,
                                                    Routing.Builder routingBuilder,
                                                    Map<String, Routing.Builder> namedRouting,
                                                    ServerConfiguration.Builder serverConfigBuilder,
                                                    List<JaxRsApplication> newApps) {
        return new MpServiceContext() {
            @Override
            public org.eclipse.microprofile.config.Config config() {
                return mpConfig;
            }

            @Override
            public List<ResourceConfig> applications() {
                return apps.stream()
                        .map(JaxRsApplication::resourceConfig)
                        .collect(Collectors.toList());
            }

            @Override
            public void addApplication(Application application) {
                newApps.add(JaxRsApplication.create(application));
            }

            @Override
            public void addApplication(String contextRoot, Application application) {
                newApps.add(JaxRsApplication.builder().contextRoot(contextRoot)
                                    .application(application).build());
            }

            @Override
            public Config helidonConfig() {
                return config;
            }

            @Override
            public SeContainer cdiContainer() {
                return container;
            }

            @Override
            public ServerConfiguration.Builder serverConfigBuilder() {
                return serverConfigBuilder;
            }

            @Override
            public Routing.Builder serverRoutingBuilder() {
                return routingBuilder;
            }

            @Override
            public Routing.Builder serverNamedRoutingBuilder(String name) {
                return namedRouting.computeIfAbsent(name, routeName -> Routing.builder());
            }

            @Override
            public <U> void register(Class<? extends U> key, U instance) {
                context.register(instance);
            }

            @Override
            public void register(Object instance) {
                context.register(instance);
            }

            @Override
            public void register(Object classifier, Object instance) {
                context.register(classifier, instance);
            }
        };
    }

    @Override
    public SeContainer cdiContainer() {
        return container;
    }

=======
>>>>>>> 551395fb
    @Override
    public Server start() {
        STARTUP_LOGGER.entering(ServerImpl.class.getName(), "start");

<<<<<<< HEAD
        STARTED_SERVERS.start(this);

        CountDownLatch cdl = new CountDownLatch(1);
        AtomicReference<Throwable> throwRef = new AtomicReference<>();

        server.start()
                .whenComplete((webServer, throwable) -> {
                    if (null != throwable) {
                        STARTUP_LOGGER.log(Level.FINEST, "Startup failed", throwable);
                        throwRef.set(throwable);
                    } else {
                        boolean reportInitTime = recordInitFinish(System.nanoTime());
                        port = webServer.port();
                        STARTUP_LOGGER.finest("Started up");
                        if (reportInitTime) {
                            /*
                             * Report initialization time only during the first server start; init
                             * includes most notably CDI initialization and server start-up.
                             */
                            long initializationElapsedTime =
                                TimeUnit.MILLISECONDS.convert(initFinishTime - initStartupTime,
                                        TimeUnit.NANOSECONDS);

                            if ("0.0.0.0".equals(host)) {
                                // listening on all addresses
                                LOGGER.info(() -> "Server initialized on http://localhost:" + port + " (and all other host addresses)"
                                        + " in " + initializationElapsedTime + " milliseconds.");
                            } else {
                                LOGGER.info(() -> "Server initialized on http://" + host + ":" + port
                                        + " in " + initializationElapsedTime + " milliseconds.");
                            }
                        }
                    }
                    cdl.countDown();
                });
=======
        helidonContainer.start();
>>>>>>> 551395fb

        STARTUP_LOGGER.finest("Started up");

<<<<<<< HEAD
        if (throwRef.get() == null) {
            if (EXIT_ON_STARTED) {
                exitOnStarted();
            }
            return this;
        } else {
            throw new MpException("Failed to start server", throwRef.get());
        }
    }

    private void exitOnStarted() {
        LOGGER.info(String.format("Exiting, -D%s set.",  EXIT_ON_STARTED_KEY));
        System.exit(0);
=======
        this.port = serverExtension.port();

        return this;
>>>>>>> 551395fb
    }

    @Override
    public Server stop() {
        container.close();
        IN_PROGRESS_OR_RUNNING.set(false);
        return this;
    }

    @Override
    public String host() {
        return host;
    }

    @Override
    public int port() {
        return port;
    }
}<|MERGE_RESOLUTION|>--- conflicted
+++ resolved
@@ -24,22 +24,7 @@
 import javax.enterprise.inject.spi.BeanManager;
 import javax.enterprise.inject.spi.CDI;
 
-<<<<<<< HEAD
-import io.helidon.common.Prioritized;
-import io.helidon.common.context.Context;
-import io.helidon.common.http.Http;
-import io.helidon.config.Config;
-import io.helidon.microprofile.server.spi.MpServiceContext;
-import io.helidon.webserver.Routing;
-import io.helidon.webserver.ServerConfiguration;
-import io.helidon.webserver.Service;
-import io.helidon.webserver.SocketConfiguration;
-import io.helidon.webserver.StaticContentSupport;
-import io.helidon.webserver.WebServer;
-import io.helidon.webserver.jersey.JerseySupport;
-=======
 import io.helidon.microprofile.cdi.HelidonContainer;
->>>>>>> 551395fb
 
 import static io.helidon.microprofile.server.Server.Builder.IN_PROGRESS_OR_RUNNING;
 
@@ -49,50 +34,16 @@
 public class ServerImpl implements Server {
     private static final Logger LOGGER = Logger.getLogger(ServerImpl.class.getName());
     private static final Logger STARTUP_LOGGER = Logger.getLogger("io.helidon.microprofile.startup.server");
-<<<<<<< HEAD
-    private static final String EXIT_ON_STARTED_KEY = "exit.on.started";
-    private static final boolean EXIT_ON_STARTED = "!".equals(System.getProperty(EXIT_ON_STARTED_KEY));
-    private static final StartedServers STARTED_SERVERS = new StartedServers();
-
-    private static long initStartupTime = System.nanoTime();
-    private static long initFinishTime = -1;
-
-=======
 
     private final HelidonContainer helidonContainer = HelidonContainer.instance();
->>>>>>> 551395fb
     private final SeContainer container;
     private final String host;
     private final ServerCdiExtension serverExtension;
 
     private int port = -1;
 
-    static void recordInitStart(long time) {
-        if (time < initStartupTime) {
-            initStartupTime = time;
-        }
-    }
-
-    private static boolean recordInitFinish(long time) {
-        boolean result = initFinishTime == -1;
-        if (result) {
-            initFinishTime = time;
-        }
-        return result;
-    }
-
     ServerImpl(Builder builder) {
-<<<<<<< HEAD
-        org.eclipse.microprofile.config.Config mpConfig = builder.config();
-        Config config = (Config) mpConfig;
-
-        this.container = builder.cdiContainer();
-        this.containerCreated = builder.containerCreated();
-        this.context = builder.context();
-        this.supportParallelRun = builder.supportParallelRun();
-=======
         this.container = (SeContainer) CDI.current();
->>>>>>> 551395fb
 
         InetAddress listenHost;
         if (null == builder.host()) {
@@ -115,19 +66,7 @@
                 .port(builder.port())
                 .bindAddress(listenHost);
 
-<<<<<<< HEAD
-        Optional.ofNullable(builder.basePath())
-                .or(() -> config.get("server.base-path").asString().asOptional())
-                .ifPresent(basePath -> {
-                    routingBuilder.any("/", (req, res) -> {
-                        res.status(Http.Status.MOVED_PERMANENTLY_301);
-                        res.headers().put(Http.Header.LOCATION, basePath);
-                        res.send();
-                    });
-                });
-=======
         serverExtension.listenHost(this.host);
->>>>>>> 551395fb
 
         STARTUP_LOGGER.finest("Builders ready");
 
@@ -142,308 +81,17 @@
         STARTUP_LOGGER.finest("Server created");
     }
 
-<<<<<<< HEAD
-    private static void registerJerseyApplications(Config config,
-                                                   Routing.Builder routingBuilder,
-                                                   Map<String, Routing.Builder> namedRoutings,
-                                                   ServerConfiguration serverConfiguration,
-                                                   List<JaxRsApplication> applications,
-                                                   Supplier<ExecutorService> defaultExecService) {
-        applications
-                .forEach(app -> {
-                    JerseySupport js = JerseySupport.builder(app.resourceConfig())
-                            .executorService(app.executorService()
-                                                     .orElseGet(defaultExecService))
-                            .build();
-
-                    Routing.Rules routing = findRouting(config,
-                                                        serverConfiguration,
-                                                        routingBuilder,
-                                                        namedRoutings,
-                                                        app.routingName(),
-                                                        app.routingNameRequired(),
-                                                        app.appClassName());
-
-                    registerService(config,
-                                    routing,
-                                    app.contextRoot(),
-                                    app.appClassName(),
-                                    js);
-                });
-    }
-
-    @SuppressWarnings("unchecked")
-    private static void registerWebServerServices(Config config,
-                                                  BeanManager beanManager,
-                                                  Routing.Builder routingBuilder,
-                                                  Map<String, Routing.Builder> namedRoutings,
-                                                  ServerConfiguration serverConfiguration) {
-
-        CreationalContext<Object> context = beanManager.createCreationalContext(null);
-        List<Bean<?>> wsServicesSorted = prioritySort(beanManager.getBeans(Service.class));
-
-        for (Bean<?> serviceBean : wsServicesSorted) {
-            Bean<Object> theBean = (Bean<Object>) serviceBean;
-            Class<?> serviceClass = theBean.getBeanClass();
-            String className = serviceClass.getName();
-            Service service = (Service) theBean.create(context);
-            RoutingPath rp = serviceClass.getAnnotation(RoutingPath.class);
-            RoutingName rn = serviceClass.getAnnotation(RoutingName.class);
-            String path = (null == rp) ? null : rp.value();
-            String routingName = (null == rn) ? null : rn.value();
-            boolean routingNameRequired = (null != rn) && rn.required();
-
-            path = config.get(className + "." + RoutingPath.CONFIG_KEY_PATH).asString().orElse(path);
-
-            Routing.Rules routing = findRouting(config,
-                                                serverConfiguration,
-                                                routingBuilder,
-                                                namedRoutings,
-                                                routingName,
-                                                routingNameRequired,
-                                                className);
-
-            registerService(config,
-                            routing,
-                            path,
-                            className,
-                            service);
-        }
-    }
-
-    private static Routing.Rules findRouting(Config config,
-                                             ServerConfiguration serverConfiguration,
-                                             Routing.Builder routingBuilder,
-                                             Map<String, Routing.Builder> namedRoutings,
-                                             String routingNameParam,
-                                             boolean routingNameRequiredParam,
-                                             String className) {
-        String routingName = config.get(className + "." + RoutingName.CONFIG_KEY_NAME).asString().orElse(routingNameParam);
-        boolean routingNameRequired = config.get(className + "." + RoutingName.CONFIG_KEY_REQUIRED).asBoolean()
-                .orElse(routingNameRequiredParam);
-
-        if ((null == routingName) || RoutingName.DEFAULT_NAME.equals(routingName)) {
-            return routingBuilder;
-        } else {
-
-            SocketConfiguration socket = serverConfiguration.socket(routingName);
-            if (null == socket) {
-                if (routingNameRequired) {
-                    throw new IllegalStateException(className + " requires routing " + routingName
-                                                            + ", yet such a named socket is not configured for web server");
-                }
-                LOGGER.fine(() -> className + " is configured with named routing " + routingName + ". Such a routing"
-                        + " is not configured, this service/application will run on default socket.");
-                return routingBuilder;
-            } else {
-                return namedRoutings.computeIfAbsent(routingName, it -> Routing.builder());
-            }
-        }
-
-    }
-
-    private static void registerService(Config config,
-                                        Routing.Rules rules,
-                                        String pathParam,
-                                        String className,
-                                        Service service) {
-
-        String path = config.get(className + "." + RoutingPath.CONFIG_KEY_PATH).asString().orElse(pathParam);
-
-        if ((null == path) || "/".equals(path)) {
-            rules.register(service);
-        } else {
-            rules.register(path, service);
-        }
-    }
-
-    private static List<Bean<?>> prioritySort(Set<Bean<?>> beans) {
-        List<Bean<?>> prioritized = new ArrayList<>(beans);
-        prioritized.sort((o1, o2) -> {
-            int firstPriority = priority(o1.getBeanClass());
-            int secondPriority = priority(o2.getBeanClass());
-            return Integer.compare(firstPriority, secondPriority);
-        });
-        return prioritized;
-    }
-
-    private static int priority(Class<?> aClass) {
-        Priority prio = aClass.getAnnotation(Priority.class);
-        return (null == prio) ? Prioritized.DEFAULT_PRIORITY : prio.value();
-    }
-
-    private void loadExtensions(Builder builder,
-                                org.eclipse.microprofile.config.Config mpConfig,
-                                Config config,
-                                List<JaxRsApplication> apps,
-                                Routing.Builder routingBuilder,
-                                Map<String, Routing.Builder> namedRouting,
-                                ServerConfiguration.Builder serverConfigBuilder) {
-
-        List<JaxRsApplication> newApps = new LinkedList<>();
-
-        MpServiceContext context = createExtensionContext(mpConfig,
-                                                          config,
-                                                          apps,
-                                                          routingBuilder,
-                                                          namedRouting,
-                                                          serverConfigBuilder,
-                                                          newApps);
-
-        // extensions
-        builder.extensions()
-                .forEach(extension -> {
-                    extension.configure(context);
-                    apps.addAll(newApps);
-                    newApps.clear();
-                });
-    }
-
-    private MpServiceContext createExtensionContext(org.eclipse.microprofile.config.Config mpConfig,
-                                                    Config config,
-                                                    List<JaxRsApplication> apps,
-                                                    Routing.Builder routingBuilder,
-                                                    Map<String, Routing.Builder> namedRouting,
-                                                    ServerConfiguration.Builder serverConfigBuilder,
-                                                    List<JaxRsApplication> newApps) {
-        return new MpServiceContext() {
-            @Override
-            public org.eclipse.microprofile.config.Config config() {
-                return mpConfig;
-            }
-
-            @Override
-            public List<ResourceConfig> applications() {
-                return apps.stream()
-                        .map(JaxRsApplication::resourceConfig)
-                        .collect(Collectors.toList());
-            }
-
-            @Override
-            public void addApplication(Application application) {
-                newApps.add(JaxRsApplication.create(application));
-            }
-
-            @Override
-            public void addApplication(String contextRoot, Application application) {
-                newApps.add(JaxRsApplication.builder().contextRoot(contextRoot)
-                                    .application(application).build());
-            }
-
-            @Override
-            public Config helidonConfig() {
-                return config;
-            }
-
-            @Override
-            public SeContainer cdiContainer() {
-                return container;
-            }
-
-            @Override
-            public ServerConfiguration.Builder serverConfigBuilder() {
-                return serverConfigBuilder;
-            }
-
-            @Override
-            public Routing.Builder serverRoutingBuilder() {
-                return routingBuilder;
-            }
-
-            @Override
-            public Routing.Builder serverNamedRoutingBuilder(String name) {
-                return namedRouting.computeIfAbsent(name, routeName -> Routing.builder());
-            }
-
-            @Override
-            public <U> void register(Class<? extends U> key, U instance) {
-                context.register(instance);
-            }
-
-            @Override
-            public void register(Object instance) {
-                context.register(instance);
-            }
-
-            @Override
-            public void register(Object classifier, Object instance) {
-                context.register(classifier, instance);
-            }
-        };
-    }
-
-    @Override
-    public SeContainer cdiContainer() {
-        return container;
-    }
-
-=======
->>>>>>> 551395fb
     @Override
     public Server start() {
         STARTUP_LOGGER.entering(ServerImpl.class.getName(), "start");
 
-<<<<<<< HEAD
-        STARTED_SERVERS.start(this);
-
-        CountDownLatch cdl = new CountDownLatch(1);
-        AtomicReference<Throwable> throwRef = new AtomicReference<>();
-
-        server.start()
-                .whenComplete((webServer, throwable) -> {
-                    if (null != throwable) {
-                        STARTUP_LOGGER.log(Level.FINEST, "Startup failed", throwable);
-                        throwRef.set(throwable);
-                    } else {
-                        boolean reportInitTime = recordInitFinish(System.nanoTime());
-                        port = webServer.port();
-                        STARTUP_LOGGER.finest("Started up");
-                        if (reportInitTime) {
-                            /*
-                             * Report initialization time only during the first server start; init
-                             * includes most notably CDI initialization and server start-up.
-                             */
-                            long initializationElapsedTime =
-                                TimeUnit.MILLISECONDS.convert(initFinishTime - initStartupTime,
-                                        TimeUnit.NANOSECONDS);
-
-                            if ("0.0.0.0".equals(host)) {
-                                // listening on all addresses
-                                LOGGER.info(() -> "Server initialized on http://localhost:" + port + " (and all other host addresses)"
-                                        + " in " + initializationElapsedTime + " milliseconds.");
-                            } else {
-                                LOGGER.info(() -> "Server initialized on http://" + host + ":" + port
-                                        + " in " + initializationElapsedTime + " milliseconds.");
-                            }
-                        }
-                    }
-                    cdl.countDown();
-                });
-=======
         helidonContainer.start();
->>>>>>> 551395fb
 
         STARTUP_LOGGER.finest("Started up");
 
-<<<<<<< HEAD
-        if (throwRef.get() == null) {
-            if (EXIT_ON_STARTED) {
-                exitOnStarted();
-            }
-            return this;
-        } else {
-            throw new MpException("Failed to start server", throwRef.get());
-        }
-    }
-
-    private void exitOnStarted() {
-        LOGGER.info(String.format("Exiting, -D%s set.",  EXIT_ON_STARTED_KEY));
-        System.exit(0);
-=======
         this.port = serverExtension.port();
 
         return this;
->>>>>>> 551395fb
     }
 
     @Override
