<?xml version="1.0" encoding="UTF-8"?>
<!--

    Copyright (c) 2018, 2020 Oracle and/or its affiliates.

    Licensed under the Apache License, Version 2.0 (the "License");
    you may not use this file except in compliance with the License.
    You may obtain a copy of the License at

        http://www.apache.org/licenses/LICENSE-2.0

    Unless required by applicable law or agreed to in writing, software
    distributed under the License is distributed on an "AS IS" BASIS,
    WITHOUT WARRANTIES OR CONDITIONS OF ANY KIND, either express or implied.
    See the License for the specific language governing permissions and
    limitations under the License.

-->

<project xmlns:xsi="http://www.w3.org/2001/XMLSchema-instance"
        xmlns="http://maven.apache.org/POM/4.0.0"
        xsi:schemaLocation="http://maven.apache.org/POM/4.0.0 http://maven.apache.org/xsd/maven-4.0.0.xsd">
    <modelVersion>4.0.0</modelVersion>
    <parent>
        <groupId>io.helidon.microprofile</groupId>
        <artifactId>helidon-microprofile-project</artifactId>
        <version>2.0.0-SNAPSHOT</version>
    </parent>
    <groupId>io.helidon.microprofile.server</groupId>
    <artifactId>helidon-microprofile-server</artifactId>
    <name>Helidon Microprofile Server</name>
    <description>Server of the microprofile implementation</description>

    <dependencies>
        <dependency>
            <groupId>io.helidon.microprofile.cdi</groupId>
            <artifactId>helidon-microprofile-cdi</artifactId>
        </dependency>
        <dependency>
            <groupId>io.helidon.webserver</groupId>
            <artifactId>helidon-webserver</artifactId>
        </dependency>
        <dependency>
            <groupId>io.helidon.webserver</groupId>
            <artifactId>helidon-webserver-jersey</artifactId>
        </dependency>
        <dependency>
            <groupId>io.helidon.common</groupId>
            <artifactId>helidon-common-service-loader</artifactId>
        </dependency>
        <dependency>
<<<<<<< HEAD
            <groupId>javax.interceptor</groupId>
            <artifactId>javax.interceptor-api</artifactId>
            <scope>provided</scope>
        </dependency>
        <dependency>
            <groupId>javax.ws.rs</groupId>
            <artifactId>javax.ws.rs-api</artifactId>
            <scope>provided</scope>
=======
            <groupId>jakarta.interceptor</groupId>
            <artifactId>jakarta.interceptor-api</artifactId>
>>>>>>> d5d1f613
        </dependency>
        <dependency>
            <groupId>jakarta.enterprise</groupId>
            <artifactId>jakarta.enterprise.cdi-api</artifactId>
        </dependency>
        <dependency>
            <groupId>jakarta.json</groupId>
            <artifactId>jakarta.json-api</artifactId>
            <scope>provided</scope>
        </dependency>

        <dependency>
            <groupId>org.glassfish</groupId>
            <artifactId>jakarta.json</artifactId>
            <scope>runtime</scope>
        </dependency>
        <dependency>
            <groupId>io.helidon.microprofile.config</groupId>
            <artifactId>helidon-microprofile-config</artifactId>
        </dependency>
        <dependency>
            <!-- this is to include JSON-P native image configuration -->
            <groupId>io.helidon.media.jsonp</groupId>
            <artifactId>helidon-media-jsonp-common</artifactId>
            <scope>runtime</scope>
        </dependency>
        <dependency>
            <groupId>io.helidon.config</groupId>
            <artifactId>helidon-config-yaml</artifactId>
            <scope>runtime</scope>
        </dependency>
        <dependency>
            <!-- Jersey integration with Weld -->
            <groupId>org.glassfish.jersey.ext.cdi</groupId>
            <artifactId>jersey-weld2-se</artifactId>
            <exclusions>
                <exclusion>
                    <groupId>org.glassfish.jersey.core</groupId>
                    <artifactId>jersey-server</artifactId>
                </exclusion>
                <exclusion>
                    <groupId>org.jboss.weld.se</groupId>
                    <artifactId>weld-se-core</artifactId>
                </exclusion>
            </exclusions>
            <scope>runtime</scope>
        </dependency>
        <dependency>
            <groupId>io.helidon.jersey</groupId>
            <artifactId>helidon-jersey-media-jsonp</artifactId>
            <scope>runtime</scope>
        </dependency>
        <dependency>
            <groupId>io.helidon.microprofile.bundles</groupId>
            <artifactId>internal-test-libs</artifactId>
            <scope>test</scope>
        </dependency>
        <dependency>
            <groupId>io.helidon.config</groupId>
            <artifactId>helidon-config-testing</artifactId>
            <scope>test</scope>
        </dependency>
        <dependency>
            <groupId>org.glassfish.jersey.media</groupId>
            <artifactId>jersey-media-sse</artifactId>
            <scope>test</scope>
            <exclusions>
                <exclusion>
                    <groupId>jakarta.xml.bind</groupId>
                    <artifactId>jakarta.xml.bind-api</artifactId>
                </exclusion>
                <exclusion>
                    <groupId>org.glassfish.jersey.core</groupId>
                    <artifactId>jersey-common</artifactId>
                </exclusion>
                <exclusion>
                    <groupId>jakarta.annotation</groupId>
                    <artifactId>jakarta.annotation-api</artifactId>
                </exclusion>
            </exclusions>
        </dependency>
    </dependencies>
</project><|MERGE_RESOLUTION|>--- conflicted
+++ resolved
@@ -49,19 +49,8 @@
             <artifactId>helidon-common-service-loader</artifactId>
         </dependency>
         <dependency>
-<<<<<<< HEAD
-            <groupId>javax.interceptor</groupId>
-            <artifactId>javax.interceptor-api</artifactId>
-            <scope>provided</scope>
-        </dependency>
-        <dependency>
-            <groupId>javax.ws.rs</groupId>
-            <artifactId>javax.ws.rs-api</artifactId>
-            <scope>provided</scope>
-=======
             <groupId>jakarta.interceptor</groupId>
             <artifactId>jakarta.interceptor-api</artifactId>
->>>>>>> d5d1f613
         </dependency>
         <dependency>
             <groupId>jakarta.enterprise</groupId>
