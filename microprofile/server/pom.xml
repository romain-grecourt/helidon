--- conflicted
+++ resolved
@@ -24,11 +24,7 @@
     <parent>
         <groupId>io.helidon.microprofile</groupId>
         <artifactId>helidon-microprofile-project</artifactId>
-<<<<<<< HEAD
-        <version>2.0-SNAPSHOT</version>
-=======
         <version>2.0.0-SNAPSHOT</version>
->>>>>>> 551395fb
     </parent>
     <groupId>io.helidon.microprofile.server</groupId>
     <artifactId>helidon-microprofile-server</artifactId>
@@ -59,7 +55,7 @@
         <dependency>
             <groupId>javax.interceptor</groupId>
             <artifactId>javax.interceptor-api</artifactId>
-            <scope>provided></scope>
+            <scope>provided</scope>
         </dependency>
         <dependency>
             <groupId>javax.ws.rs</groupId>
@@ -88,19 +84,10 @@
             <scope>runtime</scope>
         </dependency>
         <dependency>
-<<<<<<< HEAD
-            <groupId>io.helidon.config</groupId>
-            <artifactId>helidon-config-yaml</artifactId>
-        </dependency>
-        <dependency>
-            <groupId>org.jboss.weld.se</groupId>
-            <artifactId>weld-se-core</artifactId>
-=======
             <!-- this is to include JSON-P native image configuration -->
             <groupId>io.helidon.media.jsonp</groupId>
             <artifactId>helidon-media-jsonp-common</artifactId>
             <scope>runtime</scope>
->>>>>>> 551395fb
         </dependency>
         <dependency>
             <groupId>io.helidon.config</groupId>
@@ -141,13 +128,10 @@
             <scope>test</scope>
         </dependency>
         <dependency>
-<<<<<<< HEAD
-=======
             <groupId>io.helidon.config</groupId>
             <artifactId>helidon-config-testing</artifactId>
         </dependency>
         <dependency>
->>>>>>> 551395fb
             <groupId>org.glassfish.jersey.media</groupId>
             <artifactId>jersey-media-sse</artifactId>
             <scope>test</scope>
@@ -160,13 +144,10 @@
                     <groupId>org.glassfish.jersey.core</groupId>
                     <artifactId>jersey-common</artifactId>
                 </exclusion>
-<<<<<<< HEAD
-=======
                 <exclusion>
                     <groupId>jakarta.annotation</groupId>
                     <artifactId>jakarta.annotation-api</artifactId>
                 </exclusion>
->>>>>>> 551395fb
             </exclusions>
         </dependency>
     </dependencies>
