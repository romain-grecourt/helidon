<?xml version="1.0" encoding="UTF-8"?>
<!--

    Copyright (c) 2016, 2020 Oracle and/or its affiliates. All rights reserved.

    Licensed under the Apache License, Version 2.0 (the "License");
    you may not use this file except in compliance with the License.
    You may obtain a copy of the License at

        http://www.apache.org/licenses/LICENSE-2.0

    Unless required by applicable law or agreed to in writing, software
    distributed under the License is distributed on an "AS IS" BASIS,
    WITHOUT WARRANTIES OR CONDITIONS OF ANY KIND, either express or implied.
    See the License for the specific language governing permissions and
    limitations under the License.

-->

<project xmlns="http://maven.apache.org/POM/4.0.0"
         xmlns:xsi="http://www.w3.org/2001/XMLSchema-instance"
         xsi:schemaLocation="http://maven.apache.org/POM/4.0.0 http://maven.apache.org/xsd/maven-4.0.0.xsd">

    <modelVersion>4.0.0</modelVersion>

    <parent>
        <artifactId>helidon-project</artifactId>
        <groupId>io.helidon</groupId>
<<<<<<< HEAD
        <version>2.0-SNAPSHOT</version>
=======
        <version>2.0.0-SNAPSHOT</version>
>>>>>>> 551395fb
    </parent>

    <groupId>io.helidon.grpc</groupId>
    <artifactId>helidon-grpc-project</artifactId>
    <name>Helidon gRPC Project</name>
    <packaging>pom</packaging>

    <modules>
        <module>io.grpc</module>
        <module>core</module>
        <module>server</module>
        <module>client</module>
        <module>metrics</module>
    </modules>
</project><|MERGE_RESOLUTION|>--- conflicted
+++ resolved
@@ -26,11 +26,7 @@
     <parent>
         <artifactId>helidon-project</artifactId>
         <groupId>io.helidon</groupId>
-<<<<<<< HEAD
-        <version>2.0-SNAPSHOT</version>
-=======
         <version>2.0.0-SNAPSHOT</version>
->>>>>>> 551395fb
     </parent>
 
     <groupId>io.helidon.grpc</groupId>
