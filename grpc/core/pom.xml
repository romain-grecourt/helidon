<?xml version="1.0" encoding="UTF-8"?>
<!--

    Copyright (c) 2016, 2020 Oracle and/or its affiliates. All rights reserved.

    Licensed under the Apache License, Version 2.0 (the "License");
    you may not use this file except in compliance with the License.
    You may obtain a copy of the License at

        http://www.apache.org/licenses/LICENSE-2.0

    Unless required by applicable law or agreed to in writing, software
    distributed under the License is distributed on an "AS IS" BASIS,
    WITHOUT WARRANTIES OR CONDITIONS OF ANY KIND, either express or implied.
    See the License for the specific language governing permissions and
    limitations under the License.

-->

<project xmlns="http://maven.apache.org/POM/4.0.0"
         xmlns:xsi="http://www.w3.org/2001/XMLSchema-instance"
         xsi:schemaLocation="http://maven.apache.org/POM/4.0.0 http://maven.apache.org/xsd/maven-4.0.0.xsd">
    <modelVersion>4.0.0</modelVersion>

    <parent>
        <groupId>io.helidon.grpc</groupId>
        <artifactId>helidon-grpc-project</artifactId>
<<<<<<< HEAD
        <version>2.0-SNAPSHOT</version>
=======
        <version>2.0.0-SNAPSHOT</version>
>>>>>>> 551395fb
    </parent>

    <artifactId>helidon-grpc-core</artifactId>
    <name>Helidon gRPC Core</name>

    <dependencies>
        <dependency>
            <groupId>io.helidon.common</groupId>
            <artifactId>helidon-common-configurable</artifactId>
        </dependency>
        <dependency>
            <groupId>io.helidon.grpc</groupId>
            <artifactId>io.grpc</artifactId>
        </dependency>

        <dependency>
            <groupId>io.grpc</groupId>
            <artifactId>grpc-netty</artifactId>
            <exclusions>
                <exclusion>
                    <groupId>io.grpc</groupId>
                    <artifactId>grpc-core</artifactId>
                </exclusion>
            </exclusions>
        </dependency>
        <dependency>
            <groupId>io.grpc</groupId>
            <artifactId>grpc-services</artifactId>
            <exclusions>
                <exclusion>
                    <groupId>io.grpc</groupId>
                    <artifactId>grpc-stub</artifactId>
                </exclusion>
<<<<<<< HEAD
=======
                <exclusion>
                    <groupId>io.grpc</groupId>
                    <artifactId>grpc-core</artifactId>
                </exclusion>
>>>>>>> 551395fb
            </exclusions>
        </dependency>
        <dependency>
            <groupId>io.grpc</groupId>
            <artifactId>grpc-protobuf</artifactId>
            <exclusions>
                <exclusion>
                    <groupId>io.grpc</groupId>
                    <artifactId>grpc-core</artifactId>
                </exclusion>
<<<<<<< HEAD
=======
                <exclusion>
                    <groupId>io.grpc</groupId>
                    <artifactId>grpc-api</artifactId>
                </exclusion>
>>>>>>> 551395fb
            </exclusions>
        </dependency>
        <dependency>
            <groupId>io.grpc</groupId>
            <artifactId>grpc-stub</artifactId>
<<<<<<< HEAD
=======
            <exclusions>
                <exclusion>
                    <groupId>io.grpc</groupId>
                    <artifactId>grpc-core</artifactId>
                </exclusion>
                <exclusion>
                    <groupId>io.grpc</groupId>
                    <artifactId>grpc-api</artifactId>
                </exclusion>
            </exclusions>
>>>>>>> 551395fb
        </dependency>

        <dependency>
            <groupId>io.helidon.config</groupId>
            <artifactId>helidon-config-object-mapping</artifactId>
        </dependency>
        <dependency>
            <groupId>io.helidon.config</groupId>
            <artifactId>helidon-config-yaml</artifactId>
            <scope>test</scope>
        </dependency>
        <dependency>
            <groupId>io.helidon.common</groupId>
            <artifactId>helidon-common-http</artifactId>
        </dependency>

        <dependency>
            <groupId>javax.inject</groupId>
            <artifactId>javax.inject</artifactId>
        </dependency>
        <dependency>
            <groupId>javax.annotation</groupId>
            <artifactId>javax.annotation-api</artifactId>
        </dependency>

        <dependency>
            <groupId>org.junit.jupiter</groupId>
            <artifactId>junit-jupiter-api</artifactId>
            <scope>test</scope>
        </dependency>
        <dependency>
            <groupId>org.hamcrest</groupId>
            <artifactId>hamcrest-all</artifactId>
            <scope>test</scope>
        </dependency>
        <dependency>
            <groupId>javax.json</groupId>
            <artifactId>javax.json-api</artifactId>
            <scope>test</scope>
        </dependency>
        <dependency>
            <groupId>org.mockito</groupId>
            <artifactId>mockito-core</artifactId>
            <scope>test</scope>
        </dependency>
    </dependencies>
</project><|MERGE_RESOLUTION|>--- conflicted
+++ resolved
@@ -25,11 +25,7 @@
     <parent>
         <groupId>io.helidon.grpc</groupId>
         <artifactId>helidon-grpc-project</artifactId>
-<<<<<<< HEAD
-        <version>2.0-SNAPSHOT</version>
-=======
         <version>2.0.0-SNAPSHOT</version>
->>>>>>> 551395fb
     </parent>
 
     <artifactId>helidon-grpc-core</artifactId>
@@ -63,13 +59,10 @@
                     <groupId>io.grpc</groupId>
                     <artifactId>grpc-stub</artifactId>
                 </exclusion>
-<<<<<<< HEAD
-=======
                 <exclusion>
                     <groupId>io.grpc</groupId>
                     <artifactId>grpc-core</artifactId>
                 </exclusion>
->>>>>>> 551395fb
             </exclusions>
         </dependency>
         <dependency>
@@ -80,20 +73,15 @@
                     <groupId>io.grpc</groupId>
                     <artifactId>grpc-core</artifactId>
                 </exclusion>
-<<<<<<< HEAD
-=======
                 <exclusion>
                     <groupId>io.grpc</groupId>
                     <artifactId>grpc-api</artifactId>
                 </exclusion>
->>>>>>> 551395fb
             </exclusions>
         </dependency>
         <dependency>
             <groupId>io.grpc</groupId>
             <artifactId>grpc-stub</artifactId>
-<<<<<<< HEAD
-=======
             <exclusions>
                 <exclusion>
                     <groupId>io.grpc</groupId>
@@ -104,7 +92,6 @@
                     <artifactId>grpc-api</artifactId>
                 </exclusion>
             </exclusions>
->>>>>>> 551395fb
         </dependency>
 
         <dependency>
