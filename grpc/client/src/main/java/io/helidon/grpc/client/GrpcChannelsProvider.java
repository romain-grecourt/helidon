/*
 * Copyright (c) 2019, 2020 Oracle and/or its affiliates. All rights reserved.
 *
 * Licensed under the Apache License, Version 2.0 (the "License");
 * you may not use this file except in compliance with the License.
 * You may obtain a copy of the License at
 *
 *     http://www.apache.org/licenses/LICENSE-2.0
 *
 * Unless required by applicable law or agreed to in writing, software
 * distributed under the License is distributed on an "AS IS" BASIS,
 * WITHOUT WARRANTIES OR CONDITIONS OF ANY KIND, either express or implied.
 * See the License for the specific language governing permissions and
 * limitations under the License.
 */

package io.helidon.grpc.client;

import java.util.HashMap;
import java.util.Map;

import javax.net.ssl.SSLException;

import io.helidon.common.configurable.Resource;
import io.helidon.config.Config;
import io.helidon.grpc.core.GrpcTlsDescriptor;

import io.grpc.ManagedChannel;
import io.grpc.ManagedChannelBuilder;
import io.grpc.netty.GrpcSslContexts;
import io.grpc.netty.NegotiationType;
import io.grpc.netty.NettyChannelBuilder;
import io.netty.handler.ssl.SslContext;
import io.netty.handler.ssl.SslContextBuilder;

/**
 * GrpcChannelsProvider is a factory for pre-configured gRPC Channel instances.
 */
public class GrpcChannelsProvider {

    /**
     * A constant for holding the default channel configuration name (which is "default").
     */
    public static final String DEFAULT_CHANNEL_NAME = "default";

    /**
     * A constant for holding the default host name (which is "localhost").
     */
    public static final String DEFAULT_HOST = "localhost";

    /**
     * The configuration key for the channels configuration.
     */
    public static final String CFG_KEY_CHANNELS = "channels";

    /**
     * A constant for holding the default port (which is "1408").
     */
    public static final int DEFAULT_PORT = 1408;

    private Map<String, GrpcChannelDescriptor> channelConfigs;

    private GrpcChannelsProvider(Map<String, GrpcChannelDescriptor> channelDescriptors) {
        this.channelConfigs = new HashMap<>(channelDescriptors);
    }

    /**
     * Builds a new instance of {@link GrpcChannelsProvider} using default configuration. The
     * default configuration connects to "localhost:1408" without TLS.
     *
     * @return a new instance of {@link GrpcChannelsProvider}
     */
    public static GrpcChannelsProvider create() {
        return GrpcChannelsProvider.builder().build();
    }

    /**
     * Creates a {@link GrpcChannelsProvider} using the specified configuration.
     *
     * @param config The externalized configuration.
     * @return a new instance of {@link GrpcChannelsProvider}
     */
    public static GrpcChannelsProvider create(Config config) {
        return new Builder(config).build();
    }

    /**
     * Create a new {@link GrpcChannelsProvider.Builder}.
     *
     * @return a new {@link GrpcChannelsProvider.Builder}
     */
    public static GrpcChannelsProvider.Builder builder() {
        return builder(null);
    }

    /**
     * Create a new {@link GrpcChannelsProvider.Builder}.
     *
     * @param config the {@link io.helidon.config.Config} to bootstrap from
     * @return a new {@link GrpcChannelsProvider.Builder}
     */
    public static GrpcChannelsProvider.Builder builder(Config config) {
        return new Builder(config);
    }

    private static SslContext createClientSslContext(Resource trustCert,
                                                     Resource clientCert,
                                                     Resource clientPrivateKey) {
        try {
            SslContextBuilder builder = GrpcSslContexts.forClient();
            if (trustCert != null) {
                builder.trustManager(trustCert.stream());
            }

            if (clientCert != null && clientPrivateKey != null) {
                builder.keyManager(clientCert.stream(), clientPrivateKey.stream());
            }

            return builder.build();
        } catch (SSLException e) {
            throw new RuntimeException("Error creating SSL context", e);
        }
    }

    // --------------- private methods of GrpcChannelsProvider ---------------

    /**
     * Returns a {@link io.grpc.ManagedChannel} for the specified channel configuration name.
     *
     * @param name the name of the channel configuration as specified in the configuration file
     * @return a new instance of {@link io.grpc.ManagedChannel}
     * @throws NullPointerException if name is null
     * @throws IllegalArgumentException if name is empty
     */
    public ManagedChannel channel(String name) {
        if (name == null) {
            throw new NullPointerException("name cannot be null.");
        }
        if (name.trim().length() == 0) {
            throw new IllegalArgumentException("name cannot be empty or blank.");
        }
        GrpcChannelDescriptor chCfg = channelConfigs.get(name);
        if (chCfg == null) {
            throw new IllegalArgumentException("No channel configuration named " + name + " has been configured.");
        }

        return createChannel(chCfg);
    }

    Map<String, GrpcChannelDescriptor> channels() {
        return channelConfigs;
    }

    private ManagedChannel createChannel(GrpcChannelDescriptor descriptor) {
        ManagedChannelBuilder<?> builder =  descriptor.tlsDescriptor()
                .map(tlsDescriptor -> createNettyChannelBuilder(descriptor, tlsDescriptor))
                .orElse(createManagedChannelBuilder(descriptor));

<<<<<<< HEAD
        ManagedChannel channel;
        GrpcTlsDescriptor tlsDescriptor = descriptor.tlsDescriptor();

        if (tlsDescriptor == null || !tlsDescriptor.isEnabled()) {
            ManagedChannelBuilder builder = ManagedChannelBuilder.forAddress(descriptor.host(), descriptor.port());
            channel = builder.usePlaintext().build();
        } else {
            SslContext sslContext = createClientSslContext(tlsDescriptor.tlsCaCert(),
                                                           tlsDescriptor.tlsCert(),
                                                           tlsDescriptor.tlsKey());
=======
        descriptor.loadBalancerPolicy().ifPresent(builder::defaultLoadBalancingPolicy);
        descriptor.nameResolverFactory().ifPresent(builder::nameResolverFactory);

        return builder.build();
    }
>>>>>>> 551395fb

    /**
     * Create a TLS enabled {@link ManagedChannelBuilder}.
     *
     * @param descriptor the {@link GrpcChannelDescriptor} to use to configure the builder
     * @return a plain (non-TLS) ManagedChannelBuilder
     */
    @SuppressWarnings("rawtypes")
    private ManagedChannelBuilder createNettyChannelBuilder(GrpcChannelDescriptor descriptor,
                                                               GrpcTlsDescriptor tlsDescriptor) {
        return descriptor.target()
                         .map(NettyChannelBuilder::forTarget)
                         .orElse(NettyChannelBuilder.forAddress(descriptor.host(), descriptor.port()))
                         .negotiationType(NegotiationType.TLS)
                         .sslContext(createClientSslContext(tlsDescriptor.tlsCaCert(),
                                                            tlsDescriptor.tlsCert(),
                                                            tlsDescriptor.tlsKey()));
    }

    /**
     * Create a plain (non-TLS) {@link ManagedChannelBuilder}.
     *
     * @param descriptor the {@link GrpcChannelDescriptor} to use to configure the builder
     * @return a plain (non-TLS) ManagedChannelBuilder
     */
    @SuppressWarnings("rawtypes")
    private ManagedChannelBuilder createManagedChannelBuilder(GrpcChannelDescriptor descriptor) {
        return descriptor.target()
                         .map(ManagedChannelBuilder::forTarget)
                         .orElse(ManagedChannelBuilder.forAddress(descriptor.host(), descriptor.port()))
                         .usePlaintext();
    }

    /**
     * Builder builds an instance of {@link GrpcChannelsProvider}.
     */
    public static class Builder implements io.helidon.common.Builder<GrpcChannelsProvider> {

        private Map<String, GrpcChannelDescriptor> channelConfigs = new HashMap<>();

        private Builder(Config config) {

            // Add the default channel (which can be overridden in the config)
            channel(DEFAULT_CHANNEL_NAME, GrpcChannelDescriptor.builder().build());

            if (config == null) {
                return;
            }

            Config channelsConfig = config.get(CFG_KEY_CHANNELS);

            if (channelsConfig.exists()) {
                for (Config channelConfig : channelsConfig.asNodeList().get()) {
                    String key = channelConfig.key().name();
                    GrpcChannelDescriptor cfg = channelConfig.asNode().get().as(GrpcChannelDescriptor.class).get();
                    channelConfigs.put(key, cfg);
                }
            }
        }

        /**
         * Add or replace the specified {@link GrpcChannelDescriptor}.
         *
         * @param name       the name of the configuration
         * @param descriptor the {@link GrpcChannelDescriptor} to be added
         * @return this Builder instance
         */
        public Builder channel(String name, GrpcChannelDescriptor descriptor) {
            channelConfigs.put(name, descriptor);
            return this;
        }

        /**
         * Create a new instance of {@link GrpcChannelsProvider} from this Builder.
         *
         * @return a new instance of {@link GrpcChannelsProvider}
         */
        public GrpcChannelsProvider build() {
            return new GrpcChannelsProvider(channelConfigs);
        }
    }

}<|MERGE_RESOLUTION|>--- conflicted
+++ resolved
@@ -156,24 +156,11 @@
                 .map(tlsDescriptor -> createNettyChannelBuilder(descriptor, tlsDescriptor))
                 .orElse(createManagedChannelBuilder(descriptor));
 
-<<<<<<< HEAD
-        ManagedChannel channel;
-        GrpcTlsDescriptor tlsDescriptor = descriptor.tlsDescriptor();
-
-        if (tlsDescriptor == null || !tlsDescriptor.isEnabled()) {
-            ManagedChannelBuilder builder = ManagedChannelBuilder.forAddress(descriptor.host(), descriptor.port());
-            channel = builder.usePlaintext().build();
-        } else {
-            SslContext sslContext = createClientSslContext(tlsDescriptor.tlsCaCert(),
-                                                           tlsDescriptor.tlsCert(),
-                                                           tlsDescriptor.tlsKey());
-=======
         descriptor.loadBalancerPolicy().ifPresent(builder::defaultLoadBalancingPolicy);
         descriptor.nameResolverFactory().ifPresent(builder::nameResolverFactory);
 
         return builder.build();
     }
->>>>>>> 551395fb
 
     /**
      * Create a TLS enabled {@link ManagedChannelBuilder}.
