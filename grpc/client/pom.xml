--- conflicted
+++ resolved
@@ -25,11 +25,7 @@
     <parent>
       <groupId>io.helidon.grpc</groupId>
       <artifactId>helidon-grpc-project</artifactId>
-<<<<<<< HEAD
-      <version>2.0-SNAPSHOT</version>
-=======
       <version>2.0.0-SNAPSHOT</version>
->>>>>>> 551395fb
     </parent>
 
     <artifactId>helidon-grpc-client</artifactId>
