--- conflicted
+++ resolved
@@ -57,11 +57,7 @@
         unconfigured = RegistryFactory.create();
         Config config = Config.builder()
                 .sources(ConfigSources.create(Map.of(
-<<<<<<< HEAD
-                        "base." + METRIC_USED_HEAP + ".enabled",
-=======
                         "base." + METRIC_USED_HEAP.getName() + ".enabled",
->>>>>>> 551395fb
                         "false")))
                 .build();
         configured = RegistryFactory.create(config);
