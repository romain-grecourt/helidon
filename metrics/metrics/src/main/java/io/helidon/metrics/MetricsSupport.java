--- conflicted
+++ resolved
@@ -21,13 +21,9 @@
 import java.util.Arrays;
 import java.util.Collections;
 import java.util.Comparator;
-<<<<<<< HEAD
-import java.util.List;
-=======
 import java.util.HashMap;
 import java.util.List;
 import java.util.Map;
->>>>>>> 551395fb
 import java.util.Objects;
 import java.util.Optional;
 import java.util.function.BiConsumer;
@@ -45,11 +41,8 @@
 import javax.json.JsonObjectBuilder;
 import javax.json.JsonValue;
 
-<<<<<<< HEAD
-=======
 import io.helidon.common.HelidonFeatures;
 import io.helidon.common.HelidonFlavor;
->>>>>>> 551395fb
 import io.helidon.common.http.Http;
 import io.helidon.common.http.MediaType;
 import io.helidon.config.Config;
@@ -377,11 +370,7 @@
         rules.any(new MetricsContextHandler(app, rf));
 
         rules.anyOf(List.of(Http.Method.GET, Http.Method.OPTIONS),
-<<<<<<< HEAD
-                    JsonSupport.create());
-=======
                 JsonSupport.create());
->>>>>>> 551395fb
 
         // routing to root of metrics
         rules.get(context, (req, res) -> getMultiple(req, res, base, app, vendor))
@@ -420,16 +409,10 @@
     private void getOne(ServerRequest req, ServerResponse res, Registry registry) {
         String metricName = req.path().param("metric");
 
-<<<<<<< HEAD
-        registry.getMetric(metricName)
-                .ifPresentOrElse(metric -> {
-                    if (requestsJsonData(req.headers())) {
-=======
         registry.getOptionalMetricEntry(metricName)
                 .ifPresentOrElse(entry -> {
                     MediaType mediaType = findBestAccepted(req.headers());
                     if (mediaType == MediaType.APPLICATION_JSON) {
->>>>>>> 551395fb
                         JsonObjectBuilder builder = JSON.createObjectBuilder();
                         entry.getValue().jsonData(builder, entry.getKey());
                         res.send(builder.build());
@@ -471,13 +454,8 @@
     private void optionsOne(ServerRequest req, ServerResponse res, Registry registry) {
         String metricName = req.path().param("metric");
 
-<<<<<<< HEAD
-        registry.getMetric(metricName)
-                .ifPresentOrElse(metric -> {
-=======
         registry.getOptionalMetricWithIDsEntry(metricName)
                 .ifPresentOrElse(entry -> {
->>>>>>> 551395fb
                     if (req.headers().isAccepted(MediaType.APPLICATION_JSON)) {
                         JsonObjectBuilder builder = JSON.createObjectBuilder();
                         entry.getKey().jsonMeta(builder, entry.getValue());
