--- conflicted
+++ resolved
@@ -43,7 +43,7 @@
  * @see NoTransactionSupport
  */
 @ApplicationScoped
-final class JtaTransactionSupport implements TransactionSupport {
+class JtaTransactionSupport implements TransactionSupport {
 
 
     /*
@@ -64,8 +64,6 @@
 
 
     /**
-<<<<<<< HEAD
-=======
      * Creates a new {@link JtaTransactionSupport}.
      *
      * <p>This constructor exists only to conform to <a
@@ -84,22 +82,14 @@
     }
 
     /**
->>>>>>> 551395fb
      * Creates a new {@link JtaTransactionSupport}.
      *
      * @param beanManager a {@link BeanManager}; must not be {@code
      * null}
-<<<<<<< HEAD
      *
      * @param transactionManager a {@link TransactionManager}; must
      * not be {@code null}
      *
-=======
-     *
-     * @param transactionManager a {@link TransactionManager}; must
-     * not be {@code null}
-     *
->>>>>>> 551395fb
      * @exception NullPointerException if either {@code beanManager}
      * or {@code transactionManager} is {@code null}
      */
@@ -159,17 +149,10 @@
     /**
      * Returns the {@linkplain TransactionManager#getStatus() current
      * status} of the current transaction, if available.
-<<<<<<< HEAD
      *
      * @return the {@linkplain TransactionManager#getStatus() current
      * status} of the current transaction, if available
      *
-=======
-     *
-     * @return the {@linkplain TransactionManager#getStatus() current
-     * status} of the current transaction, if available
-     *
->>>>>>> 551395fb
      * @exception IllegalStateException if there was a problem
      * acquiring status
      */
