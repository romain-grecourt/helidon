/*
 * Copyright (c) 2019, 2020 Oracle and/or its affiliates. All rights reserved.
 *
 * Licensed under the Apache License, Version 2.0 (the "License");
 * you may not use this file except in compliance with the License.
 * You may obtain a copy of the License at
 *
 *     http://www.apache.org/licenses/LICENSE-2.0
 *
 * Unless required by applicable law or agreed to in writing, software
 * distributed under the License is distributed on an "AS IS" BASIS,
 * WITHOUT WARRANTIES OR CONDITIONS OF ANY KIND, either express or implied.
 * See the License for the specific language governing permissions and
 * limitations under the License.
 */
package io.helidon.integrations.cdi.jpa.chirp;

import java.sql.Connection;
import java.sql.ResultSet;
import java.sql.SQLException;
import java.sql.Statement;

import javax.annotation.sql.DataSourceDefinition;
import javax.enterprise.context.ApplicationScoped;
import javax.enterprise.context.BeforeDestroyed;
import javax.enterprise.context.spi.Context;
import javax.enterprise.event.Observes;
import javax.enterprise.inject.se.SeContainer;
import javax.enterprise.inject.se.SeContainerInitializer;
import javax.enterprise.inject.spi.BeanManager;
import javax.inject.Inject;
import javax.inject.Named;
import javax.persistence.EntityExistsException;
import javax.persistence.EntityManager;
import javax.persistence.PersistenceContext;
import javax.persistence.PersistenceContextType;
import javax.persistence.SynchronizationType;
import javax.persistence.TransactionRequiredException;
import javax.sql.DataSource;
import javax.transaction.HeuristicMixedException;
import javax.transaction.HeuristicRollbackException;
import javax.transaction.NotSupportedException;
import javax.transaction.RollbackException;
import javax.transaction.Status;
import javax.transaction.SystemException;
import javax.transaction.TransactionManager;
import javax.transaction.TransactionScoped;

import org.junit.jupiter.api.AfterEach;
import org.junit.jupiter.api.BeforeEach;
import org.junit.jupiter.api.Test;

import static org.junit.jupiter.api.Assertions.assertEquals;
import static org.junit.jupiter.api.Assertions.assertFalse;
import static org.junit.jupiter.api.Assertions.assertNotNull;
import static org.junit.jupiter.api.Assertions.assertNull;
import static org.junit.jupiter.api.Assertions.assertTrue;
import static org.junit.jupiter.api.Assertions.fail;

@ApplicationScoped
@DataSourceDefinition(
    name = "chirp",
    className = "org.h2.jdbcx.JdbcDataSource",
    url = "jdbc:h2:mem:chirp;INIT=SET TRACE_LEVEL_FILE=4\\;RUNSCRIPT FROM 'classpath:chirp.ddl'",
    serverName = "",
    properties = {
        "user=sa"
    }
)
class TestJpaTransactionScopedSynchronizedEntityManager {

    static {
        System.setProperty("jpaAnnotationRewritingEnabled", "true");
    }

    private SeContainer cdiContainer;

    @Inject
    private TransactionManager transactionManager;

    @Inject
    @Named("chirp")
    private DataSource dataSource;
<<<<<<< HEAD
    
=======

>>>>>>> 551395fb
    @PersistenceContext(
        type = PersistenceContextType.TRANSACTION,
        synchronization = SynchronizationType.SYNCHRONIZED,
        unitName = "chirp"
    )
    private EntityManager jpaTransactionScopedSynchronizedEntityManager;


    /*
     * Constructors.
     */


    TestJpaTransactionScopedSynchronizedEntityManager() {
        super();
    }


    /*
     * Setup and teardown methods.
     */


    @BeforeEach
    void startCdiContainer() {
        final SeContainerInitializer initializer = SeContainerInitializer.newInstance()
            .addBeanClasses(this.getClass());
        assertNotNull(initializer);
        this.cdiContainer = initializer.initialize();
    }

    @AfterEach
    void shutDownCdiContainer() {
        if (this.cdiContainer != null) {
            this.cdiContainer.close();
        }
    }


    /*
     * Support methods.
     */


    /**
     * A "business method" providing access to one of this {@link
     * TestJpaTransactionScopedEntityManager}'s {@link EntityManager}
     * instances for use by {@link Test}-annotated methods.
     *
     * @return a non-{@code null} {@link EntityManager}
     */
    EntityManager getJpaTransactionScopedSynchronizedEntityManager() {
        return this.jpaTransactionScopedSynchronizedEntityManager;
    }

    TransactionManager getTransactionManager() {
        return this.transactionManager;
    }

    DataSource getDataSource() {
        return this.dataSource;
    }

    private void onShutdown(@Observes @BeforeDestroyed(ApplicationScoped.class) final Object event,
                            final TransactionManager tm) throws SystemException {
        // If an assertion fails, or some other error happens in the
        // CDI container, there may be a current transaction that has
        // neither been committed nor rolled back.  Because the
        // Narayana transaction engine is fundamentally static, this
        // means that a transaction affiliation with the main thread
        // may "leak" into another JUnit test (since JUnit, by
        // default, forks once, and then runs all tests in the same
        // JVM).  CDI, thankfully, will fire an event for the
        // application context shutting down, even in the case of
        // errors.
        if (tm.getStatus() != Status.STATUS_NO_TRANSACTION) {
            tm.rollback();
        }
    }


    /*
     * Test methods.
     */


    @Test
    void testJpaTransactionScopedSynchronizedEntityManager()
        throws HeuristicMixedException,
               HeuristicRollbackException,
               NotSupportedException,
               RollbackException,
               SQLException,
               SystemException
    {

        // Get a BeanManager for later use.
        final BeanManager beanManager = this.cdiContainer.getBeanManager();
        assertNotNull(beanManager);
<<<<<<< HEAD
        
=======

>>>>>>> 551395fb
        // Get a CDI contextual reference to this test instance.  It
        // is important to use "self" in this test instead of "this".
        final TestJpaTransactionScopedSynchronizedEntityManager self =
            this.cdiContainer.select(TestJpaTransactionScopedSynchronizedEntityManager.class).get();
        assertNotNull(self);

        // Get the EntityManager that is synchronized with and scoped
        // to a JTA transaction.
        final EntityManager em = self.getJpaTransactionScopedSynchronizedEntityManager();
        assertNotNull(em);
        assertTrue(em.isOpen());

        // Get a DataSource for JPA-independent testing and assertions.
        final DataSource dataSource = self.getDataSource();
        assertNotNull(dataSource);
<<<<<<< HEAD
        
=======

>>>>>>> 551395fb
        // We haven't started any kind of transaction yet and we
        // aren't testing anything using
        // the @javax.transaction.Transactional annotation so there is
        // no transaction in effect so the EntityManager cannot be
        // joined to one.
        assertFalse(em.isJoinedToTransaction());

        // Create a JPA entity and try to insert it.  This should fail
        // because according to JPA a TransactionRequiredException
        // will be thrown.
        Author author = new Author("Abraham Lincoln");
        try {
            em.persist(author);
            fail("A TransactionRequiredException should have been thrown");
        } catch (final TransactionRequiredException expected) {

        }

        // Get the TransactionManager that normally is behind the
        // scenes and use it to start a Transaction.
        final TransactionManager tm = self.getTransactionManager();
        assertNotNull(tm);
        tm.setTransactionTimeout(60 * 20); // TODO: set to 20 minutes for debugging purposes only
        tm.begin();

        // Grab the TransactionScoped context while the transaction is
        // active.  We want to make sure it's active at various
        // points.
        final Context transactionScopedContext = beanManager.getContext(TransactionScoped.class);
        assertNotNull(transactionScopedContext);
        assertTrue(transactionScopedContext.isActive());

        // Now magically our EntityManager should be joined to it.
        assertTrue(em.isJoinedToTransaction());

        // Roll the transaction back and note that our EntityManager
        // is no longer joined to it.
        tm.rollback();
        assertFalse(em.isJoinedToTransaction());
        assertFalse(transactionScopedContext.isActive());

        // Start another transaction.
        tm.begin();
        assertTrue(transactionScopedContext.isActive());

        // Persist our Author.
        assertNull(author.getId());
        em.persist(author);
        assertTrue(em.contains(author));
        tm.commit();

        // After the transaction commits, a flush should happen, and
        // the author is managed, so we should see his ID.
        assertEquals(Integer.valueOf(1), author.getId());

        // The transaction is over, so our EntityManager is not joined
        // to one anymore.
        assertFalse(em.isJoinedToTransaction());
        assertFalse(transactionScopedContext.isActive());
<<<<<<< HEAD
        
=======

>>>>>>> 551395fb
        // Our PersistenceContextType is TRANSACTION, not EXTENDED, so
        // the underlying persistence context dies with the
        // transaction so the EntityManager's persistence context
        // should be empty, so the contains() operation should return
        // false.
        assertFalse(em.contains(author));

        // Start a transaction.
        tm.begin();
        assertTrue(transactionScopedContext.isActive());

        // Remove the Author we successfully committed before.  We
        // have to merge because the author became detached a few
        // lines above.
        author = em.merge(author);
        em.remove(author);
        assertFalse(em.contains(author));
        tm.commit();

        assertFalse(em.isJoinedToTransaction());
        assertFalse(transactionScopedContext.isActive());
<<<<<<< HEAD
        
=======

>>>>>>> 551395fb
        // Note that its ID is still 1.
        assertEquals(Integer.valueOf(1), author.getId());

        assertDatabaseIsEmpty(dataSource);

        tm.begin();
<<<<<<< HEAD
        
=======

>>>>>>> 551395fb
        try {
            assertTrue(em.isJoinedToTransaction());
            assertTrue(transactionScopedContext.isActive());

            // This is interesting. author is now detached, but it
            // still has a persistent identifier set to 1.
            em.persist(author);

            // The act of persisting doesn't flush anything, so our id
            // is still 1.
            assertEquals(Integer.valueOf(1), author.getId());

            assertTrue(transactionScopedContext.isActive());
            assertTrue(em.contains(author));
            assertTrue(em.isJoinedToTransaction());

            // Persisting the same thing again is a no-op.
            em.persist(author);

            // The act of persisting doesn't flush anything, so our id
            // is still 1.
            assertEquals(Integer.valueOf(1), author.getId());

            // Make sure the TransactionContext is active.
            assertTrue(transactionScopedContext.isActive());
            assertTrue(em.contains(author));
            assertTrue(em.isJoinedToTransaction());
<<<<<<< HEAD
            
=======

>>>>>>> 551395fb
            tm.commit();

            // Make sure the TransactionContext is NOT active.
            assertFalse(em.isJoinedToTransaction());
            assertFalse(em.contains(author));
            assertFalse(transactionScopedContext.isActive());

            // Now that the commit and accompanying flush have
            // happened, our author's ID has changed.
            assertEquals(Integer.valueOf(2), author.getId());
        } catch (final EntityExistsException expected) {

        } catch (final Exception somethingUnexpected) {
            fail(somethingUnexpected);
        }
    }

    private static final void assertDatabaseIsEmpty(final DataSource dataSource) throws SQLException {
        try (final Connection connection = dataSource.getConnection();
             final Statement statement = connection.createStatement();
             final ResultSet resultSet = statement.executeQuery("SELECT COUNT(a.id) FROM AUTHOR a");) {
            assertNotNull(resultSet);
            assertTrue(resultSet.next());
            assertEquals(0, resultSet.getInt(1));
        }
    }

}<|MERGE_RESOLUTION|>--- conflicted
+++ resolved
@@ -81,11 +81,7 @@
     @Inject
     @Named("chirp")
     private DataSource dataSource;
-<<<<<<< HEAD
-    
-=======
-
->>>>>>> 551395fb
+
     @PersistenceContext(
         type = PersistenceContextType.TRANSACTION,
         synchronization = SynchronizationType.SYNCHRONIZED,
@@ -185,11 +181,7 @@
         // Get a BeanManager for later use.
         final BeanManager beanManager = this.cdiContainer.getBeanManager();
         assertNotNull(beanManager);
-<<<<<<< HEAD
-        
-=======
-
->>>>>>> 551395fb
+
         // Get a CDI contextual reference to this test instance.  It
         // is important to use "self" in this test instead of "this".
         final TestJpaTransactionScopedSynchronizedEntityManager self =
@@ -205,11 +197,7 @@
         // Get a DataSource for JPA-independent testing and assertions.
         final DataSource dataSource = self.getDataSource();
         assertNotNull(dataSource);
-<<<<<<< HEAD
-        
-=======
-
->>>>>>> 551395fb
+
         // We haven't started any kind of transaction yet and we
         // aren't testing anything using
         // the @javax.transaction.Transactional annotation so there is
@@ -269,11 +257,7 @@
         // to one anymore.
         assertFalse(em.isJoinedToTransaction());
         assertFalse(transactionScopedContext.isActive());
-<<<<<<< HEAD
-        
-=======
-
->>>>>>> 551395fb
+
         // Our PersistenceContextType is TRANSACTION, not EXTENDED, so
         // the underlying persistence context dies with the
         // transaction so the EntityManager's persistence context
@@ -295,22 +279,14 @@
 
         assertFalse(em.isJoinedToTransaction());
         assertFalse(transactionScopedContext.isActive());
-<<<<<<< HEAD
-        
-=======
-
->>>>>>> 551395fb
+
         // Note that its ID is still 1.
         assertEquals(Integer.valueOf(1), author.getId());
 
         assertDatabaseIsEmpty(dataSource);
 
         tm.begin();
-<<<<<<< HEAD
-        
-=======
-
->>>>>>> 551395fb
+
         try {
             assertTrue(em.isJoinedToTransaction());
             assertTrue(transactionScopedContext.isActive());
@@ -338,11 +314,7 @@
             assertTrue(transactionScopedContext.isActive());
             assertTrue(em.contains(author));
             assertTrue(em.isJoinedToTransaction());
-<<<<<<< HEAD
-            
-=======
-
->>>>>>> 551395fb
+
             tm.commit();
 
             // Make sure the TransactionContext is NOT active.
