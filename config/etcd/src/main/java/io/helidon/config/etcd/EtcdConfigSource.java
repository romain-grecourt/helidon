/*
<<<<<<< HEAD
 * Copyright (c) 2017, 2019 Oracle and/or its affiliates. All rights reserved.
=======
 * Copyright (c) 2017, 2020 Oracle and/or its affiliates.
>>>>>>> 551395fb
 *
 * Licensed under the Apache License, Version 2.0 (the "License");
 * you may not use this file except in compliance with the License.
 * You may obtain a copy of the License at
 *
 *     http://www.apache.org/licenses/LICENSE-2.0
 *
 * Unless required by applicable law or agreed to in writing, software
 * distributed under the License is distributed on an "AS IS" BASIS,
 * WITHOUT WARRANTIES OR CONDITIONS OF ANY KIND, either express or implied.
 * See the License for the specific language governing permissions and
 * limitations under the License.
 */

package io.helidon.config.etcd;

import java.io.StringReader;
import java.net.URI;
<<<<<<< HEAD
import java.nio.file.Paths;
=======
>>>>>>> 551395fb
import java.util.Optional;
import java.util.logging.Level;
import java.util.logging.Logger;

<<<<<<< HEAD
=======
import io.helidon.common.HelidonFeatures;
import io.helidon.common.media.type.MediaTypes;
>>>>>>> 551395fb
import io.helidon.config.Config;
import io.helidon.config.ConfigException;
import io.helidon.config.etcd.EtcdConfigSourceBuilder.EtcdEndpoint;
import io.helidon.config.etcd.internal.client.EtcdClient;
import io.helidon.config.etcd.internal.client.EtcdClientException;
import io.helidon.config.spi.AbstractParsableConfigSource;
import io.helidon.config.spi.ConfigParser;

/**
 * A config source which loads a configuration document from Etcd.
 * <p>
 * Config source is initialized by {@link EtcdConfigSourceBuilder}.
 *
 * @see EtcdConfigSourceBuilder
 */
public class EtcdConfigSource extends AbstractParsableConfigSource<Long> {

    private static final Logger LOGGER = Logger.getLogger(EtcdConfigSource.class.getName());

    static {
        HelidonFeatures.register("Config", "etcd");
    }

    private final EtcdEndpoint endpoint;
    private final EtcdClient client;

    EtcdConfigSource(EtcdConfigSourceBuilder builder) {
        super(builder);

        endpoint = builder.target();
        client = endpoint.api()
                .clientFactory()
                .createClient(endpoint.uri());
    }

    @Override
    protected String mediaType() {
        return Optional.ofNullable(super.mediaType())
                .or(this::probeContentType)
                .orElse(null);
    }

    private Optional<String> probeContentType() {
        return MediaTypes.detectType(endpoint.key());
    }

    @Override
    protected String uid() {
        return endpoint.uri() + "#" + endpoint.key();
    }

    @Override
    protected Optional<Long> dataStamp() {
        try {
            return Optional.of(etcdClient().revision(endpoint.key()));
        } catch (EtcdClientException e) {
            return Optional.empty();
        }
    }

    @Override
    protected ConfigParser.Content<Long> content() throws ConfigException {
        String content = null;
        try {
            content = etcdClient().get(endpoint.key());
        } catch (EtcdClientException e) {
            LOGGER.log(Level.FINEST, "Get operation threw an exception.", e);
        }

        // a KV pair does not exist
        if (content == null) {
            throw new ConfigException(String.format("Key '%s' does not contain any value", endpoint.key()));
        }
        return ConfigParser.Content.create(new StringReader(content), mediaType(), dataStamp());
    }

    EtcdEndpoint etcdEndpoint() {
        return endpoint;
    }

    EtcdClient etcdClient() {
        return client;
    }

    /**
     * Create a configured instance with the provided options.
     *
     * @param uri Remote etcd URI
     * @param key key the configuration is associated with
     * @param api api version
     * @return a new etcd config source
     */
    public static EtcdConfigSource create(URI uri, String key, EtcdConfigSourceBuilder.EtcdApi api) {
        return builder()
                .uri(uri)
                .key(key)
                .api(api)
                .build();
    }

    /**
     * Create a new instance from configuration.
     *
     * @param metaConfig meta configuration to load config source from
     * @return configured source instance
     */
    public static EtcdConfigSource create(Config metaConfig) {
        return builder()
                .config(metaConfig)
                .build();
    }

    /**
     * Create a new fluent API builder for etcd.
     *
     * @return a new builder
     */
    public static EtcdConfigSourceBuilder builder() {
        return new EtcdConfigSourceBuilder();
    }
}<|MERGE_RESOLUTION|>--- conflicted
+++ resolved
@@ -1,9 +1,5 @@
 /*
-<<<<<<< HEAD
- * Copyright (c) 2017, 2019 Oracle and/or its affiliates. All rights reserved.
-=======
  * Copyright (c) 2017, 2020 Oracle and/or its affiliates.
->>>>>>> 551395fb
  *
  * Licensed under the Apache License, Version 2.0 (the "License");
  * you may not use this file except in compliance with the License.
@@ -22,19 +18,12 @@
 
 import java.io.StringReader;
 import java.net.URI;
-<<<<<<< HEAD
-import java.nio.file.Paths;
-=======
->>>>>>> 551395fb
 import java.util.Optional;
 import java.util.logging.Level;
 import java.util.logging.Logger;
 
-<<<<<<< HEAD
-=======
 import io.helidon.common.HelidonFeatures;
 import io.helidon.common.media.type.MediaTypes;
->>>>>>> 551395fb
 import io.helidon.config.Config;
 import io.helidon.config.ConfigException;
 import io.helidon.config.etcd.EtcdConfigSourceBuilder.EtcdEndpoint;
