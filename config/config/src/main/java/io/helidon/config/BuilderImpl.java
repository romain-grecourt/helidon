/*
 * Copyright (c) 2017, 2020 Oracle and/or its affiliates.
 *
 * Licensed under the Apache License, Version 2.0 (the "License");
 * you may not use this file except in compliance with the License.
 * You may obtain a copy of the License at
 *
 *     http://www.apache.org/licenses/LICENSE-2.0
 *
 * Unless required by applicable law or agreed to in writing, software
 * distributed under the License is distributed on an "AS IS" BASIS,
 * WITHOUT WARRANTIES OR CONDITIONS OF ANY KIND, either express or implied.
 * See the License for the specific language governing permissions and
 * limitations under the License.
 */

package io.helidon.config;

import java.lang.reflect.ParameterizedType;
import java.lang.reflect.Type;
import java.util.ArrayList;
import java.util.Collections;
import java.util.HashMap;
import java.util.LinkedList;
import java.util.List;
import java.util.Map;
import java.util.Objects;
import java.util.Optional;
import java.util.ServiceLoader;
import java.util.Set;
import java.util.concurrent.Executor;
import java.util.concurrent.Executors;
import java.util.concurrent.Flow;
import java.util.function.BiFunction;
import java.util.function.Function;
import java.util.function.Supplier;
import java.util.stream.Collectors;

import javax.annotation.Priority;

import io.helidon.common.GenericType;
<<<<<<< HEAD
=======
import io.helidon.common.HelidonFeatures;
import io.helidon.common.HelidonFlavor;
>>>>>>> 551395fb
import io.helidon.common.Prioritized;
import io.helidon.common.serviceloader.HelidonServiceLoader;
import io.helidon.common.serviceloader.Priorities;
import io.helidon.config.ConfigMapperManager.MapperProviders;
import io.helidon.config.internal.ConfigThreadFactory;
import io.helidon.config.internal.ConfigUtils;
import io.helidon.config.spi.AbstractMpSource;
import io.helidon.config.spi.AbstractSource;
import io.helidon.config.spi.ConfigContext;
import io.helidon.config.spi.ConfigFilter;
import io.helidon.config.spi.ConfigMapper;
import io.helidon.config.spi.ConfigMapperProvider;
import io.helidon.config.spi.ConfigNode;
import io.helidon.config.spi.ConfigParser;
import io.helidon.config.spi.ConfigSource;
import io.helidon.config.spi.OverrideSource;

import org.eclipse.microprofile.config.spi.ConfigSourceProvider;
import org.eclipse.microprofile.config.spi.Converter;

/**
 * {@link Config} Builder implementation.
 */
class BuilderImpl implements Config.Builder {
    static final Executor DEFAULT_CHANGES_EXECUTOR = Executors.newCachedThreadPool(new ConfigThreadFactory("config"));

<<<<<<< HEAD
=======
    static {
        HelidonFeatures.register(HelidonFlavor.SE, "Config");
    }

>>>>>>> 551395fb
    /*
     * Config sources
     */
    // sources to be sorted by priority
    private final List<PrioritizedConfigSource> prioritizedSources = new ArrayList<>();
    // sources "pre-sorted" - all user defined sources without priority will be ordered
    // as added
    private final List<ConfigSource> sources = new LinkedList<>();
    private boolean configSourceServicesEnabled;
    /*
     * Config mapper providers
     */
    private final List<PrioritizedMapperProvider> prioritizedMappers = new ArrayList<>();
    private final MapperProviders mapperProviders;
    private boolean mapperServicesEnabled;
    private boolean mpMapperServicesEnabled;
    /*
     * Config parsers
     */
    private final List<ConfigParser> parsers;
    private boolean parserServicesEnabled;
    /*
     * Config filters
     */
    private final List<Function<Config, ConfigFilter>> filterProviders;
    private boolean filterServicesEnabled;
<<<<<<< HEAD
    /*
     * Changes (TODO to be removed)
     */
=======
    /**
     * Change support now uses Flow API, which seems like an overkill.
     * @deprecated change support must be refactored, it is too complex
     */
    @Deprecated
>>>>>>> 551395fb
    private Executor changesExecutor;
    private int changesMaxBuffer;
    /*
     * Other configuration.
     */
    private OverrideSource overrideSource;
    private ClassLoader classLoader;
    /*
     * Other switches
     */
    private boolean cachingEnabled;
    private boolean keyResolving;
    private boolean systemPropertiesSourceEnabled;
    private boolean environmentVariablesSourceEnabled;
    private boolean envVarAliasGeneratorEnabled;
    private boolean mpDiscoveredSourcesAdded;
    private boolean mpDiscoveredConvertersAdded;

    BuilderImpl() {
        configSourceServicesEnabled = true;
        overrideSource = OverrideSources.empty();
        mapperProviders = MapperProviders.create();
        mapperServicesEnabled = true;
        mpMapperServicesEnabled = true;
        parsers = new ArrayList<>();
        parserServicesEnabled = true;
        filterProviders = new ArrayList<>();
        filterServicesEnabled = true;
        cachingEnabled = true;
        changesExecutor = DEFAULT_CHANGES_EXECUTOR;
        changesMaxBuffer = Flow.defaultBufferSize();
        keyResolving = true;
        systemPropertiesSourceEnabled = true;
        environmentVariablesSourceEnabled = true;
        envVarAliasGeneratorEnabled = false;
    }

    @Override
    public Config.Builder disableSourceServices() {
        this.configSourceServicesEnabled = false;
        return this;
    }

    @Override
    public Config.Builder sources(List<Supplier<? extends ConfigSource>> sourceSuppliers) {
        // replace current config sources with the ones provided
        sources.clear();
        prioritizedSources.clear();

        sourceSuppliers.stream()
                .map(Supplier::get)
                .forEach(this::addSource);

        return this;
    }

    @Override
    public Config.Builder addSource(ConfigSource source) {
        sources.add(source);
        if (source instanceof ConfigSources.EnvironmentVariablesConfigSource) {
            envVarAliasGeneratorEnabled = true;
        }
        return this;
    }

    @Override
    public Config.Builder overrides(Supplier<OverrideSource> overridingSource) {
        this.overrideSource = overridingSource.get();
        return this;
    }

    @Override
    public Config.Builder disableMapperServices() {
        this.mapperServicesEnabled = false;
        return this;
    }

    void disableMpMapperServices() {
        this.mpMapperServicesEnabled = false;
    }

    @Override
    public <T> Config.Builder addStringMapper(Class<T> type, Function<String, T> mapper) {
        Objects.requireNonNull(type);
        Objects.requireNonNull(mapper);

        addMapper(type, config -> mapper.apply(config.asString().get()));

        return this;
    }

    @Override
    public <T> Config.Builder addMapper(Class<T> type, Function<Config, T> mapper) {
        Objects.requireNonNull(type);
        Objects.requireNonNull(mapper);

        addMapper(() -> Map.of(type, mapper));

        return this;
    }

    @Override
    public <T> Config.Builder addMapper(GenericType<T> type, Function<Config, T> mappingFunction) {
        Objects.requireNonNull(type);
        Objects.requireNonNull(mappingFunction);

        addMapper(new ConfigMapperProvider() {
            @Override
            public Map<Class<?>, Function<Config, ?>> mappers() {
                return Map.of();
            }

            @Override
            public Map<GenericType<?>, BiFunction<Config, ConfigMapper, ?>> genericTypeMappers() {
                return Map.of(type, (config, aMapper) -> mappingFunction.apply(config));
            }
        });

        return this;
    }

    @Override
    public Config.Builder addMapper(ConfigMapperProvider mapperProvider) {
        Objects.requireNonNull(mapperProvider);
        mapperProviders.add(mapperProvider);
        return this;
    }

    @Override
    public Config.Builder addParser(ConfigParser configParser) {
        Objects.requireNonNull(configParser);

        parsers.add(configParser);
        return this;
    }

    @Override
    public Config.Builder disableParserServices() {
        parserServicesEnabled = false;
        return this;
    }

    @Override
    public Config.Builder addFilter(ConfigFilter configFilter) {
        Objects.requireNonNull(configFilter);

        filterProviders.add((config) -> configFilter);
        return this;
    }

    @Override
    public Config.Builder addFilter(Function<Config, ConfigFilter> configFilterProvider) {
        Objects.requireNonNull(configFilterProvider);

        filterProviders.add(configFilterProvider);
        return this;
    }

    @Override
    public Config.Builder addFilter(Supplier<Function<Config, ConfigFilter>> configFilterSupplier) {
        Objects.requireNonNull(configFilterSupplier);

        filterProviders.add(configFilterSupplier.get());
        return this;
    }

    @Override
    public Config.Builder disableFilterServices() {
        filterServicesEnabled = false;
        return this;
    }

    @Override
    public Config.Builder disableCaching() {
        cachingEnabled = false;
        return this;
    }

    @Override
    public Config.Builder changesExecutor(Executor changesExecutor) {
        Objects.requireNonNull(changesExecutor);

        this.changesExecutor = changesExecutor;
        return this;
    }

    @Override
    public Config.Builder changesMaxBuffer(int changesMaxBuffer) {
        this.changesMaxBuffer = changesMaxBuffer;
        return this;
    }

    @Override
    public Config.Builder disableKeyResolving() {
        keyResolving = false;
        return this;
    }

    @Override
    public Config.Builder disableValueResolving() {
        return this;
    }

    @Override
    public Config.Builder disableEnvironmentVariablesSource() {
        environmentVariablesSourceEnabled = false;
        return this;
    }

    @Override
    public Config.Builder disableSystemPropertiesSource() {
        systemPropertiesSourceEnabled = false;
        return this;
    }

    @Override
    public AbstractConfigImpl build() {
        if (configSourceServicesEnabled) {
            // add MP config sources from service loader (if not already done)
            mpAddDiscoveredSources();
        }
        if (mpMapperServicesEnabled) {
            // add MP discovered converters from service loader (if not already done)
            mpAddDiscoveredConverters();
        }

        return buildProvider().newConfig();
    }

    @Override
    public Config.Builder config(Config metaConfig) {
        metaConfig.get("caching.enabled").asBoolean().ifPresent(this::cachingEnabled);
        metaConfig.get("key-resolving.enabled").asBoolean().ifPresent(this::keyResolvingEnabled);
        metaConfig.get("value-resolving.enabled").asBoolean().ifPresent(this::valueResolvingEnabled);
        metaConfig.get("parsers.enabled").asBoolean().ifPresent(this::parserServicesEnabled);
        metaConfig.get("mappers.enabled").asBoolean().ifPresent(this::mapperServicesEnabled);
        metaConfig.get("config-source-services.enabled").asBoolean().ifPresent(this::configSourceServicesEnabled);

        disableSystemPropertiesSource();
        disableEnvironmentVariablesSource();

        List<ConfigSource> sourceList = new LinkedList<>();

        metaConfig.get("sources")
                .asNodeList()
                .ifPresent(list -> list.forEach(it -> sourceList.add(MetaConfig.configSource(it))));

        sourceList.forEach(this::addSource);
        sourceList.clear();

        Config overrideConfig = metaConfig.get("override-source");
        if (overrideConfig.exists()) {
            overrides(() -> MetaConfig.overrideSource(overrideConfig));
        }

        return this;
    }

    private void configSourceServicesEnabled(boolean enabled) {
        this.configSourceServicesEnabled = enabled;
    }

    void mpWithConverters(Converter<?>... converters) {
        for (Converter<?> converter : converters) {
            addMpConverter(converter);
        }
    }

    <T> void mpWithConverter(Class<T> type, int ordinal, Converter<T> converter) {
        // priority 1 is highest, 100 is default
        // MP ordinal 1 is lowest, 100 is default

        // 100 - priority 1
        // 101 - priority 0
        int priority = 101 - ordinal;
        prioritizedMappers.add(new MpConverterWrapper(type, converter, priority));
    }

    @SuppressWarnings("unchecked")
    private <T> void addMpConverter(Converter<T> converter) {
        Class<T> type = (Class<T>) getTypeOfMpConverter(converter.getClass());
        if (type == null) {
            throw new IllegalStateException("Converter " + converter.getClass() + " must be a ParameterizedType");
        }

        mpWithConverter(type,
                        Priorities.find(converter.getClass(), 100),
                        converter);
    }

    void mpAddDefaultSources() {
        prioritizedSources.add(new HelidonSourceWrapper(ConfigSources.systemProperties(), 100));
        prioritizedSources.add(new HelidonSourceWrapper(ConfigSources.environmentVariables(), 100));
        prioritizedSources.add(new HelidonSourceWrapper(ConfigSources.classpath("application.yaml").optional().build(), 100));
        ConfigSources.classpathAll("META-INF/microprofile-config.properties")
                .stream()
                .map(AbstractSource.Builder::build)
                .map(source -> new HelidonSourceWrapper(source, 100))
                .forEach(prioritizedSources::add);
    }

    void mpAddDiscoveredSources() {
        if (mpDiscoveredSourcesAdded) {
            return;
        }
        this.mpDiscoveredSourcesAdded = true;
        this.configSourceServicesEnabled = true;
        final ClassLoader usedCl = ((null == classLoader) ? Thread.currentThread().getContextClassLoader() : classLoader);

        List<org.eclipse.microprofile.config.spi.ConfigSource> mpSources = new LinkedList<>();

        // service loader MP sources
        HelidonServiceLoader
                .create(ServiceLoader.load(org.eclipse.microprofile.config.spi.ConfigSource.class, usedCl))
                .forEach(mpSources::add);

        // config source providers
        HelidonServiceLoader.create(ServiceLoader.load(ConfigSourceProvider.class, usedCl))
                .forEach(csp -> csp.getConfigSources(usedCl)
                        .forEach(mpSources::add));

        for (org.eclipse.microprofile.config.spi.ConfigSource source : mpSources) {
            prioritizedSources.add(new MpSourceWrapper(source));
        }
    }

    void mpAddDiscoveredConverters() {
        if (mpDiscoveredConvertersAdded) {
            return;
        }
        this.mpDiscoveredConvertersAdded = true;
        this.mpMapperServicesEnabled = true;

        final ClassLoader usedCl = ((null == classLoader) ? Thread.currentThread().getContextClassLoader() : classLoader);

        HelidonServiceLoader.create(ServiceLoader.load(Converter.class, usedCl))
                .forEach(this::addMpConverter);
    }

    void mpForClassLoader(ClassLoader loader) {
        this.classLoader = loader;
    }

    void mpWithSources(org.eclipse.microprofile.config.spi.ConfigSource... sources) {
        for (org.eclipse.microprofile.config.spi.ConfigSource source : sources) {
            PrioritizedConfigSource pcs;

            if (source instanceof AbstractMpSource) {
                pcs = new HelidonSourceWrapper((AbstractMpSource<?>) source);
            } else {
                pcs = new MpSourceWrapper(source);
            }
            this.prioritizedSources.add(pcs);
        }
    }

    private Type getTypeOfMpConverter(Class<?> clazz) {
        if (clazz.equals(Object.class)) {
            return null;
        }

        Type[] genericInterfaces = clazz.getGenericInterfaces();
        for (Type genericInterface : genericInterfaces) {
            if (genericInterface instanceof ParameterizedType) {
                ParameterizedType pt = (ParameterizedType) genericInterface;
                if (pt.getRawType().equals(Converter.class)) {
                    Type[] typeArguments = pt.getActualTypeArguments();
                    if (typeArguments.length != 1) {
                        throw new IllegalStateException("Converter " + clazz + " must be a ParameterizedType.");
                    }
                    return typeArguments[0];
                }
            }
        }

        return getTypeOfMpConverter(clazz.getSuperclass());
    }

    private void cachingEnabled(boolean enabled) {
        this.cachingEnabled = enabled;
    }

    private void mapperServicesEnabled(Boolean aBoolean) {
        this.mapperServicesEnabled = aBoolean;
    }

    private void parserServicesEnabled(Boolean aBoolean) {
        parserServicesEnabled = aBoolean;
    }

    private void valueResolvingEnabled(Boolean aBoolean) {
        // TODO this is a noop as is disableValueResolving
    }

    private void keyResolvingEnabled(Boolean aBoolean) {
        this.keyResolving = aBoolean;
    }

    private ProviderImpl buildProvider() {

        //context
        ConfigContext context = new ConfigContextImpl(buildParsers(parserServicesEnabled, parsers));

        //source
        ConfigSourceConfiguration targetConfigSource = targetConfigSource(context);

        //mappers
        Priorities.sort(prioritizedMappers);
        // as the mapperProviders.add adds the last as first, we need to reverse order
        Collections.reverse(prioritizedMappers);
        prioritizedMappers.forEach(mapperProviders::add);
        ConfigMapperManager configMapperManager = buildMappers(mapperServicesEnabled, mapperProviders);

        if (filterServicesEnabled) {
            addAutoLoadedFilters();
        }

        Function<String, List<String>> aliasGenerator = envVarAliasGeneratorEnabled
                ? EnvironmentVariableAliases::aliasesOf
                : null;

        //config provider
        return createProvider(configMapperManager,
                              targetConfigSource,
                              overrideSource,
                              filterProviders,
                              cachingEnabled,
                              changesExecutor,
                              changesMaxBuffer,
                              keyResolving,
                              aliasGenerator);
    }

    private ConfigSourceConfiguration targetConfigSource(ConfigContext context) {
        List<ConfigSource> targetSources = new LinkedList<>();

        if (systemPropertiesSourceEnabled
                && !hasSourceType(ConfigSources.SystemPropertiesConfigSource.class)) {
            targetSources.add(ConfigSources.systemProperties());
        }

        if (hasSourceType(ConfigSources.EnvironmentVariablesConfigSource.class)) {
            envVarAliasGeneratorEnabled = true;
        } else if (environmentVariablesSourceEnabled) {
            targetSources.add(ConfigSources.environmentVariables());
            envVarAliasGeneratorEnabled = true;
        }

        if (sources.isEmpty()) {
            // if there are no sources configured, use meta-configuration
            targetSources.addAll(MetaConfig.configSources(mediaType -> context.findParser(mediaType).isPresent()));
        } else {
            targetSources.addAll(sources);
        }

        // initialize all target sources
        targetSources.forEach(it -> it.init(context));

        if (!prioritizedSources.isEmpty()) {
            // initialize all prioritized sources (before we sort them - otherwise we cannot get priority)
            prioritizedSources.forEach(it -> it.init(context));
            Priorities.sort(prioritizedSources);
            targetSources.addAll(prioritizedSources);
        }

        if (targetSources.size() == 1) {
            // the only source does not require a composite wrapper
            return new ConfigSourceConfiguration(targetSources.get(0), targetSources);
        }

        return new ConfigSourceConfiguration(ConfigSources.create(targetSources.toArray(new ConfigSource[0])).build(),
                                             targetSources);
    }

    private boolean hasSourceType(Class<?> sourceType) {

        for (ConfigSource source : sources) {
            if (sourceType.isAssignableFrom(source.getClass())) {
                return true;
            }
        }

        for (PrioritizedConfigSource prioritizedSource : prioritizedSources) {
            if (sourceType.isAssignableFrom(prioritizedSource.configSourceClass())) {
                return true;
            }
        }
        return false;
    }

    @SuppressWarnings("ParameterNumber")
    ProviderImpl createProvider(ConfigMapperManager configMapperManager,
                                ConfigSourceConfiguration targetConfigSource,
                                OverrideSource overrideSource,
                                List<Function<Config, ConfigFilter>> filterProviders,
                                boolean cachingEnabled,
                                Executor changesExecutor,
                                int changesMaxBuffer,
                                boolean keyResolving,
                                Function<String, List<String>> aliasGenerator) {
        return new ProviderImpl(configMapperManager,
                                targetConfigSource,
                                overrideSource,
                                filterProviders,
                                cachingEnabled,
                                changesExecutor,
                                changesMaxBuffer,
                                keyResolving,
                                aliasGenerator);
    }

    //
    // utils
    //
    static List<ConfigParser> buildParsers(boolean servicesEnabled, List<ConfigParser> userDefinedParsers) {
        List<ConfigParser> parsers = new LinkedList<>(userDefinedParsers);
        if (servicesEnabled) {
            parsers.addAll(loadParserServices());
        }
        return parsers;
    }

    static ConfigMapperManager buildMappers(boolean servicesEnabled,
                                            MapperProviders userDefinedProviders) {

        MapperProviders providers = MapperProviders.create();

        List<ConfigMapperProvider> prioritizedProviders = new LinkedList<>();

        // we must add default mappers using a known priority (49), so they can be overridden by services
        // and yet we can still define a service that is only used after these (such as config beans)
        prioritizedProviders.add(new InternalPriorityMapperProvider(ConfigMappers.essentialMappers()));
        prioritizedProviders.add(new InternalPriorityMapperProvider(ConfigMappers.builtInMappers()));

        if (servicesEnabled) {
            loadMapperServices(prioritizedProviders);
        }

        prioritizedProviders = ConfigUtils
                .asPrioritizedStream(prioritizedProviders, ConfigMapperProvider.PRIORITY)
                .collect(Collectors.toList());

        // add built in converters and converters from service loader
        prioritizedProviders.forEach(providers::add);

        // user defined converters always have priority over anything else
        providers.addAll(userDefinedProviders);

        return new ConfigMapperManager(providers);
    }

    private static void loadMapperServices(List<ConfigMapperProvider> providers) {
        HelidonServiceLoader.builder(ServiceLoader.load(ConfigMapperProvider.class))
                .defaultPriority(ConfigMapperProvider.PRIORITY)
                .build()
                .forEach(providers::add);
    }

    private static List<ConfigParser> loadParserServices() {
        return HelidonServiceLoader.builder(ServiceLoader.load(ConfigParser.class))
                .defaultPriority(ConfigParser.PRIORITY)
                .build()
                .asList();
    }

    private void addAutoLoadedFilters() {
        /*
         * The filterProviders field holds a list of Function<Config,
         * ConfigFilter> so the filters can be instantiated later in
         * ProviderImpl when we actually have a Config instance. Auto-loaded
         * filters can come from Java services that provide a ConfigFilter
         * instance. We need to convert the results from loading the services to
         * Function<Config, ConfigFilter> so we can store the functions into
         * filterProviders.
         *
         * Sorting the filters by priority has to happen later, in the provider,
         * once a Config instance is available to use in obtaining filters from
         * providers.
         */

        /*
         * Map each autoloaded ConfigFilter to a filter-providing function.
         */
        HelidonServiceLoader.builder(ServiceLoader.load(ConfigFilter.class))
                .defaultPriority(ConfigFilter.PRIORITY)
                .build()
                .asList()
                .stream()
                .map(filter -> (Function<Config, ConfigFilter>) (Config t) -> filter)
                .forEach(this::addFilter);
    }

    /**
     * {@link ConfigContext} implementation.
     */
    static class ConfigContextImpl implements ConfigContext {

        private final List<ConfigParser> configParsers;

        /**
         * Creates a config context.
         *
         * @param configParsers a config parsers
         */
        ConfigContextImpl(List<ConfigParser> configParsers) {
            this.configParsers = configParsers;
        }

        @Override
        public Optional<ConfigParser> findParser(String mediaType) {
            if (mediaType == null) {
                throw new NullPointerException("Unknown media type of resource.");
            }
            return configParsers.stream()
                    .filter(parser -> parser.supportedMediaTypes().contains(mediaType))
                    .findFirst();
        }

    }

    /**
     * Holds single instance of empty Config.
     */
    static final class EmptyConfigHolder {
        private EmptyConfigHolder() {
            throw new AssertionError("Instantiation not allowed.");
        }

        static final Config EMPTY = new BuilderImpl()
                // the empty config source is needed, so we do not look for meta config or default
                // config sources
                .sources(ConfigSources.empty())
                .overrides(OverrideSources.empty())
                .disableSourceServices()
                .disableEnvironmentVariablesSource()
                .disableSystemPropertiesSource()
                .disableParserServices()
                .disableFilterServices()
                .build();

    }

    /**
     * Internal mapper with low priority to enable overrides.
     */
    @Priority(200)
    static class InternalPriorityMapperProvider implements ConfigMapperProvider {
        private final Map<Class<?>, Function<Config, ?>> converterMap;

        InternalPriorityMapperProvider(Map<Class<?>, Function<Config, ?>> converterMap) {
            this.converterMap = converterMap;
        }

        @Override
        public Map<Class<?>, Function<Config, ?>> mappers() {
            return converterMap;
        }
    }

    private interface PrioritizedMapperProvider extends Prioritized,
                                                        ConfigMapperProvider {
    }

    private static final class MpConverterWrapper implements PrioritizedMapperProvider {
        private final Map<Class<?>, Function<Config, ?>> converterMap = new HashMap<>();
        private final Converter<?> converter;
        private final int priority;

        private MpConverterWrapper(Class<?> theClass,
                                   Converter<?> converter,
                                   int priority) {
            this.converter = converter;
            this.priority = priority;
            this.converterMap.put(theClass, config -> {
                return config.asString().as(converter::convert).get();
            });
        }

        @Override
        public int priority() {
            return priority;
        }

        @Override
        public Map<Class<?>, Function<Config, ?>> mappers() {
            return converterMap;
        }

        @Override
        public String toString() {
            return converter.toString();
        }
    }

    private static final class HelidonMapperWrapper implements PrioritizedMapperProvider {
        private final ConfigMapperProvider delegate;
        private final int priority;

        private HelidonMapperWrapper(ConfigMapperProvider delegate, int priority) {
            this.delegate = delegate;
            this.priority = priority;
        }

        @Override
        public int priority() {
            return priority;
        }

        @Override
        public Map<Class<?>, Function<Config, ?>> mappers() {
            return delegate.mappers();
        }

        @Override
        public Map<GenericType<?>, BiFunction<Config, ConfigMapper, ?>> genericTypeMappers() {
            return delegate.genericTypeMappers();
        }

        @Override
        public <T> Optional<Function<Config, T>> mapper(Class<T> type) {
            return delegate.mapper(type);
        }

        @Override
        public <T> Optional<BiFunction<Config, ConfigMapper, T>> mapper(GenericType<T> type) {
            return delegate.mapper(type);
        }
    }

    private interface PrioritizedConfigSource extends Prioritized,
                                                      ConfigSource,
                                                      org.eclipse.microprofile.config.spi.ConfigSource {
<<<<<<< HEAD

=======
        Class<?> configSourceClass();
>>>>>>> 551395fb
    }

    private static final class MpSourceWrapper implements PrioritizedConfigSource {
        private final org.eclipse.microprofile.config.spi.ConfigSource delegate;

        private MpSourceWrapper(org.eclipse.microprofile.config.spi.ConfigSource delegate) {
            this.delegate = delegate;
        }

        @Override
<<<<<<< HEAD
        public int priority() {
            String value = delegate.getValue(CONFIG_ORDINAL);
            if (null != value) {
                return 101 - Integer.parseInt(value);
            }

            // priority from Prioritized and annotation (MP has it reversed)
            return 101 - Priorities.find(delegate, 100);
=======
        public Class<?> configSourceClass() {
            return delegate.getClass();
        }

        @Override
        public int priority() {
            // MP config is using "ordinals" - the higher the number, the more important it is
            // We are using "priorities" - the lower the number, the more important it is
            String value = delegate.getValue(CONFIG_ORDINAL);

            int priority;

            if (null != value) {
                priority = Integer.parseInt(value);
            } else {
                priority = Priorities.find(delegate, 100);
            }

            // priority from Prioritized and annotation (MP has it reversed)
            // it is a tough call how to merge priorities and ordinals
            // now we use a "101" as a constant, so components with ordinal 100 will have
            // priority of 1
            return 101 - priority;
>>>>>>> 551395fb
        }

        @Override
        public Optional<ConfigNode.ObjectNode> load() throws ConfigException {
            return Optional.of(ConfigUtils.mapToObjectNode(getProperties(), false));
        }

        @Override
        public Map<String, String> getProperties() {
            return delegate.getProperties();
        }

        @Override
        public String getValue(String propertyName) {
            return delegate.getValue(propertyName);
        }

        @Override
        public String getName() {
            return delegate.getName();
        }

        @Override
        public String description() {
            return delegate.toString();
        }

        @Override
        public String toString() {
            return description();
        }
    }

    static final class HelidonSourceWrapper implements PrioritizedConfigSource {

        private final AbstractMpSource<?> delegate;
        private Integer explicitPriority;

        private HelidonSourceWrapper(AbstractMpSource<?> delegate) {
            this.delegate = delegate;
        }

        private HelidonSourceWrapper(AbstractMpSource<?> delegate, int explicitPriority) {
            this.delegate = delegate;
            this.explicitPriority = explicitPriority;
        }

        AbstractMpSource<?> unwrap() {
            return delegate;
        }

        @Override
<<<<<<< HEAD
=======
        public Class<?> configSourceClass() {
            return delegate.getClass();
        }

        @Override
>>>>>>> 551395fb
        public int priority() {
            // ordinal from data
            String value = delegate.getValue(CONFIG_ORDINAL);
            if (null != value) {
                return 101 - Integer.parseInt(value);
            }

            if (null != explicitPriority) {
                return explicitPriority;
            }

            // priority from Prioritized and annotation
            return Priorities.find(delegate, 100);
        }

        @Override
        public Map<String, String> getProperties() {
            return delegate.getProperties();
        }

        @Override
        public String getValue(String propertyName) {
            return delegate.getValue(propertyName);
        }

        @Override
        public String getName() {
            return delegate.getName();
        }

        @Override
        public Set<String> getPropertyNames() {
            return delegate.getPropertyNames();
        }

        @Override
        public String description() {
            return delegate.description();
        }

        @Override
        public Optional<ConfigNode.ObjectNode> load() throws ConfigException {
            return delegate.load();
        }

        @Override
        public ConfigSource get() {
            return delegate.get();
        }

        @Override
        public void init(ConfigContext context) {
            delegate.init(context);
        }

        @Override
        public Flow.Publisher<Optional<ConfigNode.ObjectNode>> changes() {
            return delegate.changes();
        }

        @Override
        public void close() throws Exception {
            delegate.close();
        }

        @Override
        public String toString() {
            return description();
        }
    }

    static final class ConfigSourceConfiguration {
        private static final ConfigSourceConfiguration EMPTY =
                new ConfigSourceConfiguration(ConfigSources.empty(), List.of(ConfigSources.empty()));
        private final ConfigSource compositeSource;
        private final List<ConfigSource> allSources;

        private ConfigSourceConfiguration(ConfigSource compositeSource, List<ConfigSource> allSources) {
            this.compositeSource = compositeSource;
            this.allSources = allSources;
        }

        static ConfigSourceConfiguration empty() {
            return EMPTY;
        }

        ConfigSource compositeSource() {
            return compositeSource;
        }

        List<ConfigSource> allSources() {
            return allSources;
        }

        @Override
        public boolean equals(Object o) {
            if (this == o) {
                return true;
            }
            if (o == null || getClass() != o.getClass()) {
                return false;
            }
            ConfigSourceConfiguration that = (ConfigSourceConfiguration) o;
            return compositeSource.equals(that.compositeSource)
                    && allSources.equals(that.allSources);
        }

        @Override
        public int hashCode() {
            return Objects.hash(compositeSource, allSources);
        }
    }
}<|MERGE_RESOLUTION|>--- conflicted
+++ resolved
@@ -39,11 +39,8 @@
 import javax.annotation.Priority;
 
 import io.helidon.common.GenericType;
-<<<<<<< HEAD
-=======
 import io.helidon.common.HelidonFeatures;
 import io.helidon.common.HelidonFlavor;
->>>>>>> 551395fb
 import io.helidon.common.Prioritized;
 import io.helidon.common.serviceloader.HelidonServiceLoader;
 import io.helidon.common.serviceloader.Priorities;
@@ -70,13 +67,10 @@
 class BuilderImpl implements Config.Builder {
     static final Executor DEFAULT_CHANGES_EXECUTOR = Executors.newCachedThreadPool(new ConfigThreadFactory("config"));
 
-<<<<<<< HEAD
-=======
     static {
         HelidonFeatures.register(HelidonFlavor.SE, "Config");
     }
 
->>>>>>> 551395fb
     /*
      * Config sources
      */
@@ -103,17 +97,11 @@
      */
     private final List<Function<Config, ConfigFilter>> filterProviders;
     private boolean filterServicesEnabled;
-<<<<<<< HEAD
-    /*
-     * Changes (TODO to be removed)
-     */
-=======
     /**
      * Change support now uses Flow API, which seems like an overkill.
      * @deprecated change support must be refactored, it is too complex
      */
     @Deprecated
->>>>>>> 551395fb
     private Executor changesExecutor;
     private int changesMaxBuffer;
     /*
@@ -846,11 +834,7 @@
     private interface PrioritizedConfigSource extends Prioritized,
                                                       ConfigSource,
                                                       org.eclipse.microprofile.config.spi.ConfigSource {
-<<<<<<< HEAD
-
-=======
         Class<?> configSourceClass();
->>>>>>> 551395fb
     }
 
     private static final class MpSourceWrapper implements PrioritizedConfigSource {
@@ -861,16 +845,6 @@
         }
 
         @Override
-<<<<<<< HEAD
-        public int priority() {
-            String value = delegate.getValue(CONFIG_ORDINAL);
-            if (null != value) {
-                return 101 - Integer.parseInt(value);
-            }
-
-            // priority from Prioritized and annotation (MP has it reversed)
-            return 101 - Priorities.find(delegate, 100);
-=======
         public Class<?> configSourceClass() {
             return delegate.getClass();
         }
@@ -894,7 +868,6 @@
             // now we use a "101" as a constant, so components with ordinal 100 will have
             // priority of 1
             return 101 - priority;
->>>>>>> 551395fb
         }
 
         @Override
@@ -947,14 +920,11 @@
         }
 
         @Override
-<<<<<<< HEAD
-=======
         public Class<?> configSourceClass() {
             return delegate.getClass();
         }
 
         @Override
->>>>>>> 551395fb
         public int priority() {
             // ordinal from data
             String value = delegate.getValue(CONFIG_ORDINAL);
