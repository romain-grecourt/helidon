/*
 * Copyright (c) 2017, 2020 Oracle and/or its affiliates. All rights reserved.
 *
 * Licensed under the Apache License, Version 2.0 (the "License");
 * you may not use this file except in compliance with the License.
 * You may obtain a copy of the License at
 *
 *     http://www.apache.org/licenses/LICENSE-2.0
 *
 * Unless required by applicable law or agreed to in writing, software
 * distributed under the License is distributed on an "AS IS" BASIS,
 * WITHOUT WARRANTIES OR CONDITIONS OF ANY KIND, either express or implied.
 * See the License for the specific language governing permissions and
 * limitations under the License.
 */

package io.helidon.config;

import java.time.Instant;
import java.util.Collections;
import java.util.HashSet;
import java.util.LinkedList;
import java.util.List;
import java.util.NoSuchElementException;
import java.util.Objects;
import java.util.Optional;
import java.util.Set;
import java.util.concurrent.CountDownLatch;
import java.util.concurrent.Flow;
import java.util.concurrent.TimeUnit;
import java.util.concurrent.atomic.AtomicReference;
import java.util.concurrent.locks.ReentrantReadWriteLock;
import java.util.logging.Level;
import java.util.logging.Logger;

import io.helidon.config.internal.ConfigKeyImpl;

import org.eclipse.microprofile.config.spi.ConfigSource;

/**
 * Abstract common implementation of {@link Config} extended by appropriate Config node types:
 * {@link ConfigListImpl}, {@link ConfigMissingImpl}, {@link ConfigObjectImpl}, {@link ConfigLeafImpl}.
 */
abstract class AbstractConfigImpl implements Config, org.eclipse.microprofile.config.Config {

    public static final Logger LOGGER = Logger.getLogger(AbstractConfigImpl.class.getName());

    private final ConfigKeyImpl prefix;
    private final ConfigKeyImpl key;
    private final ConfigKeyImpl realKey;
    private final ConfigFactory factory;
    private final Type type;
    private final Flow.Publisher<Config> changesPublisher;
    private final Context context;
    private final ConfigMapperManager mapperManager;
    private volatile Flow.Subscriber<ConfigDiff> subscriber;
    private final ReentrantReadWriteLock subscriberLock = new ReentrantReadWriteLock();
    private final AtomicReference<Config> latestConfig = new AtomicReference<>();
    private boolean useSystemProperties;
    private boolean useEnvironmentVariables;

    /**
     * Initializes Config implementation.
     *  @param type    a type of config node.
     * @param prefix  prefix key for the new config node.
     * @param key     a key to this config.
     * @param factory a config factory.
     * @param mapperManager mapper manager
     */
    AbstractConfigImpl(Type type,
                       ConfigKeyImpl prefix,
                       ConfigKeyImpl key,
                       ConfigFactory factory,
                       ConfigMapperManager mapperManager) {
        this.mapperManager = mapperManager;
        Objects.requireNonNull(prefix, "prefix argument is null.");
        Objects.requireNonNull(key, "key argument is null.");
        Objects.requireNonNull(factory, "factory argument is null.");

        this.prefix = prefix;
        this.key = key;
        this.realKey = prefix.child(key);
        this.factory = factory;
        this.type = type;

        changesPublisher = new FilteringConfigChangeEventPublisher(factory.changes());
        context = new NodeContextImpl();
    }

    ConfigMapperManager mapperManager() {
        return mapperManager;
    }

    /**
     * Returns a {@code String} value as {@link Optional} of configuration node if the node a leaf or "hybrid" node.
     * Returns a {@link Optional#empty() empty} if the node is {@link Type#MISSING} type or if the node does not contain a direct
     * value.
     * This is "raw" accessor method for String value of this config node. To have nicer variety of value accessors,
     * see {@link #asString()} and in general {@link #as(Class)}.
     *
     * @return value as type instance as {@link Optional}, {@link Optional#empty() empty} in case the node does not have a value
     *
     * use {@link #asString()} instead
     */
    Optional<String> value() {
        return Optional.empty();
    }

    @Override
    public Context context() {
        return context;
    }

    @Override
    public final Instant timestamp() {
        return factory.timestamp();
    }

    @Override
    public final ConfigKeyImpl key() {
        return key;
    }

    protected final ConfigKeyImpl realKey() {
        return realKey;
    }

    @Override
    public final Type type() {
        return type;
    }

    @Override
    public <T> T convert(Class<T> type, String value) throws ConfigMappingException {
        return mapperManager.map(value, type, key().toString());
    }

    @Override
    public final Config get(Config.Key subKey) {
        Objects.requireNonNull(subKey, "Key argument is null.");

        if (subKey.isRoot()) {
            return this;
        } else {
            return factory.config(prefix, this.key.child(subKey));
        }
    }

    @Override
    public final Config detach() {
        if (key.isRoot()) {
            return this;
        } else {
            return factory.config(realKey(), ConfigKeyImpl.of());
        }
    }

    @Override
    public ConfigValue<List<Config>> asNodeList() throws ConfigMappingException {
        return asList(Config.class);
    }

    void subscribe() {
        try {
            subscriberLock.readLock().lock();
            if (subscriber == null) {
                subscriberLock.readLock().unlock();
                subscriberLock.writeLock().lock();
                try {
                    try {
                        if (subscriber == null) {
                            waitForSubscription(1, TimeUnit.SECONDS);
                        }
                    } finally {
                        subscriberLock.readLock().lock();
                    }
                } finally {
                    subscriberLock.writeLock().unlock();
                }
            }
        } finally {
            subscriberLock.readLock().unlock();
        }
    }

    /*
     * MicroProfile Config methods
     */
    @SuppressWarnings("unchecked")
    @Override
    public <T> T getValue(String propertyName, Class<T> propertyType) {
        Config config = latestConfig.get();
        try {
            return mpFindValue(config, propertyName, propertyType);
        } catch (MissingValueException e) {
            throw new NoSuchElementException(e.getMessage());
        } catch (ConfigMappingException e) {
            throw new IllegalArgumentException(e);
        }
    }

    @Override
    public <T> Optional<T> getOptionalValue(String propertyName, Class<T> propertyType) {
        try {
            return Optional.of(getValue(propertyName, propertyType));
        } catch (NoSuchElementException e) {
            return Optional.empty();
        } catch (ConfigMappingException e) {
            throw new IllegalArgumentException(e);
        }
    }

    @Override
    public Iterable<String> getPropertyNames() {
        Set<String> keys = new HashSet<>(latestConfig.get()
                                                 .asMap()
                                                 .orElseGet(Collections::emptyMap)
                                                 .keySet());

        if (useSystemProperties) {
            keys.addAll(System.getProperties().stringPropertyNames());
        }

        return keys;
    }

    @Override
    public Iterable<ConfigSource> getConfigSources() {
        Config config = latestConfig.get();
        if (null == config) {
            // maybe we are in progress of initializing this config (e.g. filter processing)
            config = this;
        }

        if (config instanceof AbstractConfigImpl) {
            return ((AbstractConfigImpl) config).mpConfigSources();
        }
        return Collections.emptyList();
    }

    private Iterable<ConfigSource> mpConfigSources() {
        return new LinkedList<>(factory.mpConfigSources());
    }

    private <T> T mpFindValue(Config config, String propertyName, Class<T> propertyType) {
<<<<<<< HEAD
        // TODO this is a hardcoded fix for TCK tests that expect system properties to be mutable
=======
        // this is a workaround TCK tests that expect system properties to be mutable
>>>>>>> 551395fb
        //  Helidon config does the same, yet with a slight delay (polling reasons)
        //  we need to check if system properties are enabled and first - if so, do this

        String property = null;
        if (useSystemProperties) {
            property = System.getProperty(propertyName);
        }

        if (null == property) {
            ConfigValue<T> value = config
                    .get(propertyName)
                    .as(propertyType);

            if (value.isPresent()) {
                return value.get();
            }

            // try to find in env vars
            if (useEnvironmentVariables) {
                T envVar = mpFindEnvVar(config, propertyName, propertyType);
                if (null != envVar) {
                    return envVar;
                }
            }

            return value.get();
        } else {
            return config.get(propertyName).convert(propertyType, property);
        }
    }

    private <T> T mpFindEnvVar(Config config, String propertyName, Class<T> propertyType) {
        String result = System.getenv(propertyName);

        // now let's resolve all variants required by the specification
        if (null == result) {
            for (String alias : EnvironmentVariableAliases.aliasesOf(propertyName)) {
                result = System.getenv(alias);
                if (null != result) {
                    break;
                }
            }
        }

        if (null != result) {
            return config.convert(propertyType, result);
        }

        return null;
    }

    /**
     * We should wait for a subscription, otherwise, we might miss some changes.
     */
    private void waitForSubscription(long timeout, TimeUnit unit) {
        CountDownLatch subscribeLatch = new CountDownLatch(1);
        subscriber = new Flow.Subscriber<ConfigDiff>() {
            @Override
            public void onSubscribe(Flow.Subscription subscription) {
                subscription.request(Long.MAX_VALUE);
                subscribeLatch.countDown();
            }

            @Override
            public void onNext(ConfigDiff item) {
            }

            @Override
            public void onError(Throwable throwable) {
                LOGGER.log(Level.CONFIG, "Error while subscribing a supplier to the changes.", throwable);
            }

            @Override
            public void onComplete() {
                LOGGER.log(Level.CONFIG, "The config suppliers will no longer receive any change.");
            }
        };
        factory.provider().changes().subscribe(subscriber);
        try {
            subscribeLatch.await(timeout, unit);
        } catch (InterruptedException e) {
            LOGGER.log(Level.CONFIG, "Waiting for a supplier subscription has been interrupted.", e);
            Thread.currentThread().interrupt();
        }
    }

    private Config contextConfig(Config rootConfig) {
        return rootConfig
                .get(AbstractConfigImpl.this.prefix)
                .detach()
                .get(AbstractConfigImpl.this.key);
    }

    ConfigFactory factory() {
        return factory;
    }

    @Override
    public Flow.Publisher<Config> changes() {
        return changesPublisher;
    }

    void initMp() {
        this.latestConfig.set(this);

        List<io.helidon.config.spi.ConfigSource> configSources = factory.configSources();
        if (configSources.isEmpty()) {
            // if no config sources, then no changes
            return;
        }
        if (configSources.size() == 1) {
            if (configSources.get(0) == ConfigSources.EmptyConfigSourceHolder.EMPTY) {
                // if the only config source is the empty one, then no changes
                return;
            }
        }

        io.helidon.config.spi.ConfigSource first = configSources.get(0);
        if (first instanceof BuilderImpl.HelidonSourceWrapper) {
            first = ((BuilderImpl.HelidonSourceWrapper) first).unwrap();
        }

        if (first instanceof ConfigSources.SystemPropertiesConfigSource) {
            this.useSystemProperties = true;
        }

        for (io.helidon.config.spi.ConfigSource configSource : configSources) {
            io.helidon.config.spi.ConfigSource it = configSource;
            if (it instanceof BuilderImpl.HelidonSourceWrapper) {
                it = ((BuilderImpl.HelidonSourceWrapper) it).unwrap();
            }

            if (it instanceof ConfigSources.EnvironmentVariablesConfigSource) {
                // there is an env var config source
                this.useEnvironmentVariables = true;
                break;
            }
        }

<<<<<<< HEAD
        // TODO this must be changed, as otherwise we would not get changes in MP
        //       and why did it work when the MpConfig was a separate implementation?
        //        onChange(newConfig -> {
        //            // TODO this does not work - seems that when there is more than one subscriber, the events are not delivered
=======
        // see #1183
        // this must be changed, as otherwise we would not get changes in MP
        //       and why did it work when the MpConfig was a separate implementation?
        //        onChange(newConfig -> {
        //            // this does not work - seems that when there is more than one subscriber, the events are not delivered
>>>>>>> 551395fb
        //            latestConfig.set(newConfig);
        //        });
    }

    /**
     * {@link Flow.Publisher} implementation that filters general {@link ConfigFactory#changes()} events to be wrapped by
     * {@link FilteringConfigChangeEventSubscriber} for appropriate Config key and subscribers on the config node.
     */
    private class FilteringConfigChangeEventPublisher implements Flow.Publisher<Config> {

        private Flow.Publisher<ConfigDiff> delegate;

        private FilteringConfigChangeEventPublisher(Flow.Publisher<ConfigDiff> delegate) {
            this.delegate = delegate;
        }

        @Override
        public void subscribe(Flow.Subscriber<? super Config> subscriber) {
            delegate.subscribe(new FilteringConfigChangeEventSubscriber(subscriber));
        }

    }

    /**
     * {@link Flow.Subscriber} wrapper implementation that filters general {@link ConfigFactory#changes()} events
     * for appropriate Config key and subscribers on the config node.
     *
     * @see FilteringConfigChangeEventPublisher
     */
    private class FilteringConfigChangeEventSubscriber implements Flow.Subscriber<ConfigDiff> {

        private final Flow.Subscriber<? super Config> delegate;
        private Flow.Subscription subscription;

        private FilteringConfigChangeEventSubscriber(Flow.Subscriber<? super Config> delegate) {
            this.delegate = delegate;
        }

        @Override
        public void onSubscribe(Flow.Subscription subscription) {
            this.subscription = subscription;
            delegate.onSubscribe(subscription);
        }

        @Override
        public void onNext(ConfigDiff event) {
            //(3. fire just on case the sub-node has changed)
            if (event.changedKeys().contains(AbstractConfigImpl.this.realKey)) {
                delegate.onNext(AbstractConfigImpl.this.contextConfig(event.config()));
            } else {
                subscription.request(1);
            }
        }

        @Override
        public void onError(Throwable throwable) {
            delegate.onError(throwable);
        }

        @Override
        public void onComplete() {
            delegate.onComplete();
        }
    }

    /**
     * Implementation of node specific context.
     */
    private class NodeContextImpl implements Context {

        @Override
        public Instant timestamp() {
            return AbstractConfigImpl.this.factory.context().timestamp();
        }

        @Override
        public Config last() {
            //the 'last config' behaviour is based on switched-on changes support
            subscribe();

            return AbstractConfigImpl.this.contextConfig(AbstractConfigImpl.this.factory.context().last());
        }

        @Override
        public Config reload() {
            return AbstractConfigImpl.this.contextConfig(AbstractConfigImpl.this.factory.context().reload());
        }

    }

}<|MERGE_RESOLUTION|>--- conflicted
+++ resolved
@@ -243,11 +243,7 @@
     }
 
     private <T> T mpFindValue(Config config, String propertyName, Class<T> propertyType) {
-<<<<<<< HEAD
-        // TODO this is a hardcoded fix for TCK tests that expect system properties to be mutable
-=======
         // this is a workaround TCK tests that expect system properties to be mutable
->>>>>>> 551395fb
         //  Helidon config does the same, yet with a slight delay (polling reasons)
         //  we need to check if system properties are enabled and first - if so, do this
 
@@ -387,18 +383,11 @@
             }
         }
 
-<<<<<<< HEAD
-        // TODO this must be changed, as otherwise we would not get changes in MP
-        //       and why did it work when the MpConfig was a separate implementation?
-        //        onChange(newConfig -> {
-        //            // TODO this does not work - seems that when there is more than one subscriber, the events are not delivered
-=======
         // see #1183
         // this must be changed, as otherwise we would not get changes in MP
         //       and why did it work when the MpConfig was a separate implementation?
         //        onChange(newConfig -> {
         //            // this does not work - seems that when there is more than one subscriber, the events are not delivered
->>>>>>> 551395fb
         //            latestConfig.set(newConfig);
         //        });
     }
