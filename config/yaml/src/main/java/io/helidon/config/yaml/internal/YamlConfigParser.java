--- conflicted
+++ resolved
@@ -22,10 +22,7 @@
 
 import javax.annotation.Priority;
 
-<<<<<<< HEAD
-=======
 import io.helidon.common.HelidonFeatures;
->>>>>>> 551395fb
 import io.helidon.config.ConfigException;
 import io.helidon.config.ConfigHelper;
 import io.helidon.config.spi.ConfigNode.ListNode;
@@ -62,13 +59,10 @@
     public static final int PRIORITY = ConfigParser.PRIORITY + 100;
 
     private static final Set<String> SUPPORTED_MEDIA_TYPES = Set.of(MEDIA_TYPE_APPLICATION_YAML);
-<<<<<<< HEAD
-=======
 
     static {
         HelidonFeatures.register("Config", "YAML");
     }
->>>>>>> 551395fb
 
     /**
      * Default constructor needed by Java Service loader.
