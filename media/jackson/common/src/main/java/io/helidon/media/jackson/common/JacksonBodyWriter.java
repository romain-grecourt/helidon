--- conflicted
+++ resolved
@@ -16,6 +16,7 @@
 package io.helidon.media.jackson.common;
 
 import java.io.IOException;
+import java.nio.charset.Charset;
 import java.util.Objects;
 
 import io.helidon.common.GenericType;
@@ -23,10 +24,7 @@
 import io.helidon.common.http.MediaType;
 import io.helidon.common.mapper.Mapper;
 import io.helidon.common.reactive.Flow.Publisher;
-<<<<<<< HEAD
-=======
 import io.helidon.common.reactive.Single;
->>>>>>> 4f9eb88f
 import io.helidon.media.common.CharBuffer;
 import io.helidon.media.common.ContentWriters;
 import io.helidon.media.common.MessageBodyWriter;
@@ -55,24 +53,15 @@
     }
 
     @Override
-<<<<<<< HEAD
-    public Publisher<DataChunk> write(Object content,
-=======
     public Publisher<DataChunk> write(Single<Object> content,
->>>>>>> 4f9eb88f
             GenericType<? extends Object> type,
             MessageBodyWriterContext context) {
 
         MediaType contentType = context.findAccepted(MediaType.JSON_PREDICATE,
                 MediaType.APPLICATION_JSON);
         context.contentType(contentType);
-        try {
-            CharBuffer buffer = new CharBuffer();
-            objectMapper.writeValue(buffer, content);
-            return ContentWriters.writeCharBuffer(buffer, context.charset());
-        } catch (IOException wrapMe) {
-            throw new JacksonRuntimeException(wrapMe.getMessage(), wrapMe);
-        }
+        return content.mapMany(new ObjectToChunks(objectMapper,
+                context.charset()));
     }
 
     /**
@@ -83,8 +72,6 @@
     public static JacksonBodyWriter create(ObjectMapper objectMapper) {
         return new JacksonBodyWriter(objectMapper);
     }
-<<<<<<< HEAD
-=======
 
     private static final class ObjectToChunks
             implements Mapper<Object, Publisher<DataChunk>> {
@@ -108,5 +95,4 @@
             }
         }
     }
->>>>>>> 4f9eb88f
 }