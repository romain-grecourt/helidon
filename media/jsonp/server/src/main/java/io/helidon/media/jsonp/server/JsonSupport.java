/*
 * Copyright (c) 2017, 2020 Oracle and/or its affiliates. All rights reserved.
 *
 * Licensed under the Apache License, Version 2.0 (the "License");
 * you may not use this file except in compliance with the License.
 * You may obtain a copy of the License at
 *
 *     http://www.apache.org/licenses/LICENSE-2.0
 *
 * Unless required by applicable law or agreed to in writing, software
 * distributed under the License is distributed on an "AS IS" BASIS,
 * WITHOUT WARRANTIES OR CONDITIONS OF ANY KIND, either express or implied.
 * See the License for the specific language governing permissions and
 * limitations under the License.
 */

package io.helidon.media.jsonp.server;

import javax.json.JsonStructure;

import io.helidon.common.HelidonFeatures;
import io.helidon.common.HelidonFlavor;
<<<<<<< HEAD
import io.helidon.media.jsonp.common.JsonProcessing;
import io.helidon.media.jsonp.common.JsonpBodyReader;
import io.helidon.media.jsonp.common.JsonpBodyWriter;
=======
import io.helidon.media.common.MediaSupport;
import io.helidon.media.jsonp.common.JsonpBodyReader;
import io.helidon.media.jsonp.common.JsonpBodyWriter;
import io.helidon.media.jsonp.common.JsonpSupport;
>>>>>>> d5d1f613
import io.helidon.webserver.Handler;
import io.helidon.webserver.Routing;
import io.helidon.webserver.ServerRequest;
import io.helidon.webserver.ServerResponse;
import io.helidon.webserver.Service;
import io.helidon.webserver.WebServer;


/**
 * It provides contains JSON-P ({@code javax.json}) support for
 * {@link WebServer WebServer}'s {@link Routing}. It is intended to provide
 * readers and writers for {@code javax.json} objects such as
 * {@link javax.json.JsonObject JsonObject} or
 * {@link javax.json.JsonArray JsonArray}. If registered on the
 * {@code Web Server} {@link Routing}, then all {@link Handler Handlers} can use
 * {@code ServerRequest.}{@link ServerRequest#content() content()}{@code .}
 * {@link io.helidon.common.http.Content#as(Class) as(...)} and
 * {@code ServerResponse.}{@link ServerResponse#send(Object) send()} with
 * {@link JsonStructure JSON} objects.
 *
 * <h3>Get Instance</h3>
 * Use factory methods {@link #create()} or
<<<<<<< HEAD
 * {@link #create(io.helidon.media.jsonp.common.JsonProcessing)} to acquire an
=======
 * {@link #create(JsonpSupport)} to acquire an
>>>>>>> d5d1f613
 * instance.
 *
 * <h3>Usage with Routing</h3> {@code JsonSupport} should be registered on the
 * routing before any business logic handlers.
 * <pre>{@code
 * Routing.builder()
 *        .register(JsonSupport.create())
 *        .etc.... // Business logic related handlers
 * }</pre> Instance behaves also as a routing filter. It means that it can be
 * registered on any routing rule (for example HTTP method) and then it can be
 * used in following handlers with compatible rules.
 * <pre>{@code
 * // Register JsonSupport only for POST of 'foo'
 * Routing.builder()
 *        .post("/foo/{}", JsonSupport.create())
 *        .post("/foo/bar", ...) // It can use JSON structures
 *        .get("/foo/bar", ...);  // It can NOT use JSON structures
 * }</pre>
 *
 * @deprecated use {@link io.helidon.media.jsonp.common.JsonpSupport} with {@link WebServer.Builder#addMediaSupport(MediaSupport)}
 * @see Routing
 * @see JsonStructure
 * @see JsonpBodyReader
 * @see JsonpBodyWriter
 */
<<<<<<< HEAD
=======
@Deprecated
>>>>>>> d5d1f613
public final class JsonSupport implements Service, Handler {

    static {
        HelidonFeatures.register(HelidonFlavor.SE, "WebServer", "JSON-P");
    }

<<<<<<< HEAD
    private static final JsonSupport INSTANCE = new JsonSupport(JsonProcessing.create());

    private final JsonpBodyReader reader;
    private final JsonpBodyWriter writer;

    private JsonSupport(JsonProcessing processing) {
        reader = processing.newReader();
        writer = processing.newWriter();
    }

    @Override
    public void update(Routing.Rules rules) {
        rules.any(this);
    }

    @Override
=======
    private static final JsonSupport INSTANCE = new JsonSupport(JsonpSupport.create());

    private final JsonpBodyReader reader;
    private final JsonpBodyWriter writer;

    private JsonSupport(JsonpSupport processing) {
        reader = processing.newReader();
        writer = processing.newWriter();
    }

    @Override
    public void update(Routing.Rules rules) {
        rules.any(this);
    }

    @Override
>>>>>>> d5d1f613
    public void accept(final ServerRequest request, final ServerResponse response) {
        request.content().registerReader(reader);
        response.registerWriter(writer);
        request.next();
    }

    JsonpBodyReader reader() {
        return reader;
    }

    /**
     * Returns a singleton instance of JsonSupport with default configuration.
     * <p>
<<<<<<< HEAD
     * Use {@link #create(io.helidon.media.jsonp.common.JsonProcessing)} method
=======
     * Use {@link #create(JsonpSupport)} method
>>>>>>> d5d1f613
     * to create a new instance with specific configuration.
     *
     * @return a singleton instance with default configuration
     */
    public static JsonSupport create() {
        return INSTANCE;
    }

    /**
     * Create a JsonSupport with customized processing configuration.
     *
     * @param processing processing to get JSON-P readers and writers
     * @return JsonSupport to register with web server
<<<<<<< HEAD
     * @see io.helidon.media.jsonp.common.JsonProcessing#builder()
=======
     * @see JsonpSupport#builder()
>>>>>>> d5d1f613
     */
    public static JsonSupport create(JsonpSupport processing) {
        if (null == processing) {
            throw new NullPointerException("JsonProcessing argument must not be null.");
        }
        return new JsonSupport(processing);
    }
}<|MERGE_RESOLUTION|>--- conflicted
+++ resolved
@@ -20,16 +20,10 @@
 
 import io.helidon.common.HelidonFeatures;
 import io.helidon.common.HelidonFlavor;
-<<<<<<< HEAD
-import io.helidon.media.jsonp.common.JsonProcessing;
-import io.helidon.media.jsonp.common.JsonpBodyReader;
-import io.helidon.media.jsonp.common.JsonpBodyWriter;
-=======
 import io.helidon.media.common.MediaSupport;
 import io.helidon.media.jsonp.common.JsonpBodyReader;
 import io.helidon.media.jsonp.common.JsonpBodyWriter;
 import io.helidon.media.jsonp.common.JsonpSupport;
->>>>>>> d5d1f613
 import io.helidon.webserver.Handler;
 import io.helidon.webserver.Routing;
 import io.helidon.webserver.ServerRequest;
@@ -52,11 +46,7 @@
  *
  * <h3>Get Instance</h3>
  * Use factory methods {@link #create()} or
-<<<<<<< HEAD
- * {@link #create(io.helidon.media.jsonp.common.JsonProcessing)} to acquire an
-=======
  * {@link #create(JsonpSupport)} to acquire an
->>>>>>> d5d1f613
  * instance.
  *
  * <h3>Usage with Routing</h3> {@code JsonSupport} should be registered on the
@@ -82,34 +72,13 @@
  * @see JsonpBodyReader
  * @see JsonpBodyWriter
  */
-<<<<<<< HEAD
-=======
 @Deprecated
->>>>>>> d5d1f613
 public final class JsonSupport implements Service, Handler {
 
     static {
         HelidonFeatures.register(HelidonFlavor.SE, "WebServer", "JSON-P");
     }
 
-<<<<<<< HEAD
-    private static final JsonSupport INSTANCE = new JsonSupport(JsonProcessing.create());
-
-    private final JsonpBodyReader reader;
-    private final JsonpBodyWriter writer;
-
-    private JsonSupport(JsonProcessing processing) {
-        reader = processing.newReader();
-        writer = processing.newWriter();
-    }
-
-    @Override
-    public void update(Routing.Rules rules) {
-        rules.any(this);
-    }
-
-    @Override
-=======
     private static final JsonSupport INSTANCE = new JsonSupport(JsonpSupport.create());
 
     private final JsonpBodyReader reader;
@@ -126,7 +95,6 @@
     }
 
     @Override
->>>>>>> d5d1f613
     public void accept(final ServerRequest request, final ServerResponse response) {
         request.content().registerReader(reader);
         response.registerWriter(writer);
@@ -140,11 +108,7 @@
     /**
      * Returns a singleton instance of JsonSupport with default configuration.
      * <p>
-<<<<<<< HEAD
-     * Use {@link #create(io.helidon.media.jsonp.common.JsonProcessing)} method
-=======
      * Use {@link #create(JsonpSupport)} method
->>>>>>> d5d1f613
      * to create a new instance with specific configuration.
      *
      * @return a singleton instance with default configuration
@@ -158,11 +122,7 @@
      *
      * @param processing processing to get JSON-P readers and writers
      * @return JsonSupport to register with web server
-<<<<<<< HEAD
-     * @see io.helidon.media.jsonp.common.JsonProcessing#builder()
-=======
      * @see JsonpSupport#builder()
->>>>>>> d5d1f613
      */
     public static JsonSupport create(JsonpSupport processing) {
         if (null == processing) {
