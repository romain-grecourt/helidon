--- conflicted
+++ resolved
@@ -76,13 +76,8 @@
         try {
             readJsonObject("{ \"p\" : \"val\" ");
             fail("Should have thrown an exception");
-<<<<<<< HEAD
-        } catch (Throwable ex) {
-            assertThat(ex, is(instanceOf(JsonException.class)));
-=======
         } catch (ExecutionException e) {
             assertThat(e.getCause(), is(instanceOf(JsonException.class)));
->>>>>>> 4f9eb88f
         }
     }
 
