/*
 * Copyright (c) 2019 Oracle and/or its affiliates. All rights reserved.
 *
 * Licensed under the Apache License, Version 2.0 (the "License");
 * you may not use this file except in compliance with the License.
 * You may obtain a copy of the License at
 *
 *     http://www.apache.org/licenses/LICENSE-2.0
 *
 * Unless required by applicable law or agreed to in writing, software
 * distributed under the License is distributed on an "AS IS" BASIS,
 * WITHOUT WARRANTIES OR CONDITIONS OF ANY KIND, either express or implied.
 * See the License for the specific language governing permissions and
 * limitations under the License.
 */
package io.helidon.media.jsonp.common;


import javax.json.JsonStructure;
import javax.json.JsonWriter;
import javax.json.JsonWriterFactory;

import io.helidon.common.GenericType;
import io.helidon.common.http.DataChunk;
import io.helidon.common.http.MediaType;
import io.helidon.common.mapper.Mapper;
import io.helidon.common.reactive.Flow.Publisher;
<<<<<<< HEAD
=======
import io.helidon.common.reactive.Single;
>>>>>>> 4f9eb88f
import io.helidon.media.common.CharBuffer;
import io.helidon.media.common.ContentWriters;
import io.helidon.media.common.MessageBodyWriter;
import io.helidon.media.common.MessageBodyWriterContext;

/**
 * Message body writer for {@link JsonStructure} sub-classes (JSON-P).
 */
public class JsonpBodyWriter implements MessageBodyWriter<JsonStructure> {

    private final JsonWriterFactory jsonWriterFactory;

    JsonpBodyWriter(JsonWriterFactory jsonWriterFactory) {
        this.jsonWriterFactory = jsonWriterFactory;
    }

    @Override
    public boolean accept(GenericType<?> type,
            MessageBodyWriterContext context) {

        return JsonStructure.class.isAssignableFrom(type.rawType());
    }

    @Override
<<<<<<< HEAD
    public Publisher<DataChunk> write(JsonStructure content,
=======
    public Publisher<DataChunk> write(Single<JsonStructure> content,
>>>>>>> 4f9eb88f
            GenericType<? extends JsonStructure> type,
            MessageBodyWriterContext context) {

        MediaType contentType = context.findAccepted(MediaType.JSON_PREDICATE,
                MediaType.APPLICATION_JSON);
        context.contentType(contentType);
<<<<<<< HEAD
        CharBuffer buffer = new CharBuffer();
        try (JsonWriter writer = jsonWriterFactory.createWriter(buffer)) {
            if (writer != null) {
                writer.write(content);
=======
        return content.mapMany(new JsonStructureToChunks(jsonWriterFactory,
                context.charset()));
    }

    static final class JsonStructureToChunks
            implements Mapper<JsonStructure, Publisher<DataChunk>> {

        private final JsonWriterFactory factory;
        private final Charset charset;

        JsonStructureToChunks(JsonWriterFactory factory, Charset charset) {
            this.factory = factory;
            this.charset = charset;
        }

        @Override
        public Publisher<DataChunk> map(JsonStructure item) {
            CharBuffer buffer = new CharBuffer();
            try (JsonWriter writer = factory.createWriter(buffer)) {
                writer.write(item);
                return ContentWriters.writeCharBuffer(buffer, charset);
>>>>>>> 4f9eb88f
            }
            return ContentWriters.writeCharBuffer(buffer, context.charset());
        }
    }
}<|MERGE_RESOLUTION|>--- conflicted
+++ resolved
@@ -15,6 +15,7 @@
  */
 package io.helidon.media.jsonp.common;
 
+import java.nio.charset.Charset;
 
 import javax.json.JsonStructure;
 import javax.json.JsonWriter;
@@ -25,10 +26,7 @@
 import io.helidon.common.http.MediaType;
 import io.helidon.common.mapper.Mapper;
 import io.helidon.common.reactive.Flow.Publisher;
-<<<<<<< HEAD
-=======
 import io.helidon.common.reactive.Single;
->>>>>>> 4f9eb88f
 import io.helidon.media.common.CharBuffer;
 import io.helidon.media.common.ContentWriters;
 import io.helidon.media.common.MessageBodyWriter;
@@ -53,23 +51,13 @@
     }
 
     @Override
-<<<<<<< HEAD
-    public Publisher<DataChunk> write(JsonStructure content,
-=======
     public Publisher<DataChunk> write(Single<JsonStructure> content,
->>>>>>> 4f9eb88f
             GenericType<? extends JsonStructure> type,
             MessageBodyWriterContext context) {
 
         MediaType contentType = context.findAccepted(MediaType.JSON_PREDICATE,
                 MediaType.APPLICATION_JSON);
         context.contentType(contentType);
-<<<<<<< HEAD
-        CharBuffer buffer = new CharBuffer();
-        try (JsonWriter writer = jsonWriterFactory.createWriter(buffer)) {
-            if (writer != null) {
-                writer.write(content);
-=======
         return content.mapMany(new JsonStructureToChunks(jsonWriterFactory,
                 context.charset()));
     }
@@ -91,9 +79,7 @@
             try (JsonWriter writer = factory.createWriter(buffer)) {
                 writer.write(item);
                 return ContentWriters.writeCharBuffer(buffer, charset);
->>>>>>> 4f9eb88f
             }
-            return ContentWriters.writeCharBuffer(buffer, context.charset());
         }
     }
 }