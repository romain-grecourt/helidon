/*
 * Copyright (c) 2019 Oracle and/or its affiliates. All rights reserved.
 *
 * Licensed under the Apache License, Version 2.0 (the "License");
 * you may not use this file except in compliance with the License.
 * You may obtain a copy of the License at
 *
 *     http://www.apache.org/licenses/LICENSE-2.0
 *
 * Unless required by applicable law or agreed to in writing, software
 * distributed under the License is distributed on an "AS IS" BASIS,
 * WITHOUT WARRANTIES OR CONDITIONS OF ANY KIND, either express or implied.
 * See the License for the specific language governing permissions and
 * limitations under the License.
 */
package io.helidon.media.jsonp.common;

import java.io.ByteArrayInputStream;
import java.io.InputStream;
import java.nio.charset.Charset;
import java.util.Objects;

import javax.json.JsonReader;
import javax.json.JsonReaderFactory;
import javax.json.JsonStructure;

import io.helidon.common.GenericType;
import io.helidon.common.http.DataChunk;
import io.helidon.common.mapper.Mapper;
import io.helidon.common.reactive.Flow.Publisher;
<<<<<<< HEAD
import io.helidon.common.reactive.Mono;
import io.helidon.common.reactive.MonoMapper;
=======
import io.helidon.common.reactive.Single;
>>>>>>> 4f9eb88f
import io.helidon.media.common.ContentReaders;
import io.helidon.media.common.MessageBodyReader;
import io.helidon.media.common.MessageBodyReaderContext;

/**
 * Message body reader for {@link JsonStructure} sub-classes (JSON-P).
 */
public final class JsonpBodyReader implements MessageBodyReader<JsonStructure> {

    private final JsonReaderFactory jsonFactory;

    JsonpBodyReader(JsonReaderFactory jsonFactory) {
        Objects.requireNonNull(jsonFactory);
        this.jsonFactory = jsonFactory;
    }

    @Override
    public boolean accept(GenericType<?> type,
            MessageBodyReaderContext context) {

        return JsonStructure.class.isAssignableFrom(type.rawType());
    }

    @Override
    public <U extends JsonStructure> Single<U> read(
            Publisher<DataChunk> publisher, GenericType<U> type,
            MessageBodyReaderContext context) {

        return ContentReaders.readBytes(publisher)
                .map(new BytesToJsonStructure<>(context.charset()));
    }

    private final class BytesToJsonStructure<T extends JsonStructure>
            extends MonoMapper<byte[], T> {

        private final Charset charset;

        BytesToJsonStructure(Charset charset) {
            this.charset = charset;
        }

        @Override
        @SuppressWarnings("unchecked")
        public T mapNext(byte[] bytes) {
            InputStream is = new ByteArrayInputStream(bytes);
            JsonReader reader = jsonFactory.createReader(is, charset);
            return (T) reader.read();
        }
    }
}<|MERGE_RESOLUTION|>--- conflicted
+++ resolved
@@ -28,12 +28,7 @@
 import io.helidon.common.http.DataChunk;
 import io.helidon.common.mapper.Mapper;
 import io.helidon.common.reactive.Flow.Publisher;
-<<<<<<< HEAD
-import io.helidon.common.reactive.Mono;
-import io.helidon.common.reactive.MonoMapper;
-=======
 import io.helidon.common.reactive.Single;
->>>>>>> 4f9eb88f
 import io.helidon.media.common.ContentReaders;
 import io.helidon.media.common.MessageBodyReader;
 import io.helidon.media.common.MessageBodyReaderContext;
@@ -63,21 +58,25 @@
             MessageBodyReaderContext context) {
 
         return ContentReaders.readBytes(publisher)
-                .map(new BytesToJsonStructure<>(context.charset()));
+                // TODO cache per charset / type
+                .map(new BytesToJsonStructure<>(jsonFactory,
+                        context.charset()));
     }
 
-    private final class BytesToJsonStructure<T extends JsonStructure>
-            extends MonoMapper<byte[], T> {
+    private static final class BytesToJsonStructure<T extends JsonStructure>
+            implements Mapper<byte[], T> {
 
+        private final JsonReaderFactory jsonFactory;
         private final Charset charset;
 
-        BytesToJsonStructure(Charset charset) {
+        BytesToJsonStructure(JsonReaderFactory jsonFactory, Charset charset) {
+            this.jsonFactory = jsonFactory;
             this.charset = charset;
         }
 
         @Override
         @SuppressWarnings("unchecked")
-        public T mapNext(byte[] bytes) {
+        public T map(byte[] bytes) {
             InputStream is = new ByteArrayInputStream(bytes);
             JsonReader reader = jsonFactory.createReader(is, charset);
             return (T) reader.read();
