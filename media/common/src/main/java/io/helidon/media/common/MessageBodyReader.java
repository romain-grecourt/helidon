--- conflicted
+++ resolved
@@ -21,32 +21,20 @@
 import io.helidon.common.reactive.Single;
 
 /**
- * Conversion operator that can convert HTTP payload into an object.
+ * Conversion operator that can convert HTTP payload into one object.
  *
  * @param <T> type or base type supported by the operator
  */
-public interface MessageBodyReader<T>
-        extends MessageBodyOperator<MessageBodyReaderContext> {
+public interface MessageBodyReader<T> extends MessageBodyOperator<MessageBodyReaderContext> {
 
     /**
-<<<<<<< HEAD
-     * Convert a HTTP payload into a {@link Mono} of the given type.
-=======
      * Convert a HTTP payload into a Single publisher of the given type.
->>>>>>> 4f9eb88f
      *
-     * @param <U> requested type
+     * @param <U> actual requested type parameter
      * @param publisher HTTP payload
-<<<<<<< HEAD
-     * @param type requested type representation
-     * @param context reader context
-     * @return single item publisher
-=======
      * @param type requested type
      * @param context the context providing the headers abstraction
      * @return Single publisher
->>>>>>> 4f9eb88f
      */
-    <U extends T> Single<U> read(Publisher<DataChunk> publisher,
-            GenericType<U> type, MessageBodyReaderContext context);
+    <U extends T> Single<U> read(Publisher<DataChunk> publisher, GenericType<U> type, MessageBodyReaderContext context);
 }