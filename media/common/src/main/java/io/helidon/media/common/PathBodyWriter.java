/*
 * Copyright (c) 2019 Oracle and/or its affiliates. All rights reserved.
 *
 * Licensed under the Apache License, Version 2.0 (the "License");
 * you may not use this file except in compliance with the License.
 * You may obtain a copy of the License at
 *
 *     http://www.apache.org/licenses/LICENSE-2.0
 *
 * Unless required by applicable law or agreed to in writing, software
 * distributed under the License is distributed on an "AS IS" BASIS,
 * WITHOUT WARRANTIES OR CONDITIONS OF ANY KIND, either express or implied.
 * See the License for the specific language governing permissions and
 * limitations under the License.
 */
package io.helidon.media.common;

import java.io.IOException;
import java.nio.channels.FileChannel;
import java.nio.file.Files;
import java.nio.file.Path;
import java.nio.file.StandardOpenOption;

import io.helidon.common.GenericType;
import io.helidon.common.http.DataChunk;
import io.helidon.common.http.MediaType;
import io.helidon.common.mapper.Mapper;
import io.helidon.common.reactive.Flow.Publisher;
<<<<<<< HEAD
=======
import io.helidon.common.reactive.RetrySchema;
import io.helidon.common.reactive.Single;
>>>>>>> 4f9eb88f

import static io.helidon.media.common.ByteChannelBodyWriter.DEFAULT_RETRY_SCHEMA;

/**
 * Message body writer for {@link Path}.
 */
public final class PathBodyWriter implements MessageBodyWriter<Path> {

    /**
     * Singleton instance.
     */
    private static final PathBodyWriter INSTANCE = new PathBodyWriter();

    /**
     * Enforces the use of {@link #get()}.
     */
    private PathBodyWriter() {
    }

    @Override
    public boolean accept(GenericType<?> type,
            MessageBodyWriterContext context) {

        return Path.class.isAssignableFrom(type.rawType());
    }

    @Override
<<<<<<< HEAD
    public Publisher<DataChunk> write(Path content,
=======
    public Publisher<DataChunk> write(Single<Path> content,
>>>>>>> 4f9eb88f
            GenericType<? extends Path> type,
            MessageBodyWriterContext context) {

        try {
            context.contentType(MediaType.APPLICATION_OCTET_STREAM);
            context.contentLength(Files.size(content));
            FileChannel fc = FileChannel.open(content,
                    StandardOpenOption.READ);
            return new ReadableByteChannelPublisher(fc, DEFAULT_RETRY_SCHEMA);
        } catch (IOException ex) {
            throw new IllegalStateException(ex);
        }
    }

    /**
     * Get the {@link PathBodyWriter} singleton.
     * @return PathBodyWriter
     */
    public static PathBodyWriter get() {
        return INSTANCE;
    }
<<<<<<< HEAD
=======

    /**
     * Implementation of {@link MultiMapper} that converts a {@link Path} to a
     * publisher of {@link DataChunk}.
     */
    private static final class PathToChunks
            implements Mapper<Path, Publisher<DataChunk>> {

        private final RetrySchema schema;
        private final MessageBodyWriterContext context;

        PathToChunks(RetrySchema schema,
                MessageBodyWriterContext context) {

            this.schema = schema;
            this.context = context;
        }

        @Override
        public Publisher<DataChunk> map(Path path) {
            try {
                context.contentType(MediaType.APPLICATION_OCTET_STREAM);
                context.contentLength(Files.size(path));
                FileChannel fc = FileChannel.open(path,
                        StandardOpenOption.READ);
                return new ReadableByteChannelPublisher(fc, schema);
            } catch (IOException ex) {
                return Single.<DataChunk>error(ex);
            }
        }
    }
>>>>>>> 4f9eb88f
}<|MERGE_RESOLUTION|>--- conflicted
+++ resolved
@@ -26,11 +26,8 @@
 import io.helidon.common.http.MediaType;
 import io.helidon.common.mapper.Mapper;
 import io.helidon.common.reactive.Flow.Publisher;
-<<<<<<< HEAD
-=======
 import io.helidon.common.reactive.RetrySchema;
 import io.helidon.common.reactive.Single;
->>>>>>> 4f9eb88f
 
 import static io.helidon.media.common.ByteChannelBodyWriter.DEFAULT_RETRY_SCHEMA;
 
@@ -51,30 +48,13 @@
     }
 
     @Override
-    public boolean accept(GenericType<?> type,
-            MessageBodyWriterContext context) {
-
+    public boolean accept(GenericType<?> type, MessageBodyWriterContext context) {
         return Path.class.isAssignableFrom(type.rawType());
     }
 
     @Override
-<<<<<<< HEAD
-    public Publisher<DataChunk> write(Path content,
-=======
-    public Publisher<DataChunk> write(Single<Path> content,
->>>>>>> 4f9eb88f
-            GenericType<? extends Path> type,
-            MessageBodyWriterContext context) {
-
-        try {
-            context.contentType(MediaType.APPLICATION_OCTET_STREAM);
-            context.contentLength(Files.size(content));
-            FileChannel fc = FileChannel.open(content,
-                    StandardOpenOption.READ);
-            return new ReadableByteChannelPublisher(fc, DEFAULT_RETRY_SCHEMA);
-        } catch (IOException ex) {
-            throw new IllegalStateException(ex);
-        }
+    public Publisher<DataChunk> write(Single<Path> content, GenericType<? extends Path> type, MessageBodyWriterContext context) {
+        return content.mapMany(new PathToChunks(DEFAULT_RETRY_SCHEMA, context));
     }
 
     /**
@@ -84,22 +64,17 @@
     public static PathBodyWriter get() {
         return INSTANCE;
     }
-<<<<<<< HEAD
-=======
 
     /**
      * Implementation of {@link MultiMapper} that converts a {@link Path} to a
      * publisher of {@link DataChunk}.
      */
-    private static final class PathToChunks
-            implements Mapper<Path, Publisher<DataChunk>> {
+    private static final class PathToChunks implements Mapper<Path, Publisher<DataChunk>> {
 
         private final RetrySchema schema;
         private final MessageBodyWriterContext context;
 
-        PathToChunks(RetrySchema schema,
-                MessageBodyWriterContext context) {
-
+        PathToChunks(RetrySchema schema, MessageBodyWriterContext context) {
             this.schema = schema;
             this.context = context;
         }
@@ -117,5 +92,4 @@
             }
         }
     }
->>>>>>> 4f9eb88f
 }