--- conflicted
+++ resolved
@@ -90,10 +90,6 @@
      * @param copy a signal if byte array should be copied - set it {@code true}
      * if {@code byte[]} will be immediately reused.
      * @return a {@code byte[]} writer
-<<<<<<< HEAD
-     * @deprecated use {@link #writeBytes(byte[], boolean)} instead
-=======
->>>>>>> 4f9eb88f
      */
     public static Function<byte[], Publisher<DataChunk>> byteArrayWriter(boolean copy) {
         return (bytes) -> writeBytes(bytes, copy);
@@ -109,11 +105,6 @@
      * @param charset a standard charset to use
      * @return a {@link String} writer
      * @throws NullPointerException if parameter {@code charset} is {@code null}
-<<<<<<< HEAD
-     * @deprecated use {@link #writeCharSequence(CharSequence, Charset) }
-     * instead
-=======
->>>>>>> 4f9eb88f
      */
     public static Function<CharSequence, Publisher<DataChunk>> charSequenceWriter(Charset charset) {
         return (cs) -> writeCharSequence(cs, charset);
@@ -142,10 +133,6 @@
      * @param retrySchema a retry schema to use in case when {@code read}
      * operation reads {@code 0 bytes}
      * @return a {@link ReadableByteChannel} writer
-<<<<<<< HEAD
-     * @deprecated use {@link ByteChannelBodyWriter} instead
-=======
->>>>>>> 4f9eb88f
      */
     public static Function<ReadableByteChannel, Publisher<DataChunk>> byteChannelWriter(RetrySchema retrySchema) {
         final RetrySchema schema = retrySchema == null ? RetrySchema.linear(0, 10, 250) : retrySchema;
@@ -156,10 +143,6 @@
      * Returns a writer function for {@link ReadableByteChannel}.
      *
      * @return a {@link ReadableByteChannel} writer
-<<<<<<< HEAD
-     * @deprecated use {@link ByteChannelBodyWriter} instead
-=======
->>>>>>> 4f9eb88f
      */
     public static Function<ReadableByteChannel, Publisher<DataChunk>> byteChannelWriter() {
         return byteChannelWriter(null);
