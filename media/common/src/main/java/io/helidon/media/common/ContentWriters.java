/*
 * Copyright (c) 2017, 2019 Oracle and/or its affiliates. All rights reserved.
 *
 * Licensed under the Apache License, Version 2.0 (the "License");
 * you may not use this file except in compliance with the License.
 * You may obtain a copy of the License at
 *
 *     http://www.apache.org/licenses/LICENSE-2.0
 *
 * Unless required by applicable law or agreed to in writing, software
 * distributed under the License is distributed on an "AS IS" BASIS,
 * WITHOUT WARRANTIES OR CONDITIONS OF ANY KIND, either express or implied.
 * See the License for the specific language governing permissions and
 * limitations under the License.
 */

package io.helidon.media.common;

import java.nio.channels.ReadableByteChannel;
import java.nio.charset.Charset;
import java.util.function.Function;

import io.helidon.common.http.DataChunk;
import io.helidon.common.reactive.Flow.Publisher;
<<<<<<< HEAD
import io.helidon.common.reactive.Mono;
import io.helidon.common.reactive.RetrySchema;
=======
import io.helidon.common.reactive.RetrySchema;
import io.helidon.common.reactive.Single;
>>>>>>> df30a8bb

/**
 * Utility class that provides standalone mechanisms for writing message body
 * content.
 */
public final class ContentWriters {

    /**
     * A utility class constructor.
     */
    private ContentWriters() {
    }

    /**
     * Create a {@link DataChunk} with the given byte array and return a
<<<<<<< HEAD
     * {@link Mono}.
     *
     * @param bytes the byte array
     * @param copy if {@code true} the byte array is copied
     * @return Mono
     */
    public static Mono<DataChunk> writeBytes(byte[] bytes, boolean copy) {
=======
     * {@link Single}.
     *
     * @param bytes the byte array
     * @param copy if {@code true} the byte array is copied
     * @return Single
     */
    public static Single<DataChunk> writeBytes(byte[] bytes, boolean copy) {
>>>>>>> df30a8bb
        byte[] data;
        if (copy) {
            data = new byte[bytes.length];
            System.arraycopy(bytes, 0, data, 0, bytes.length);
        } else {
            data = bytes;
        }
<<<<<<< HEAD
        return Mono.just(DataChunk.create(false, data));
=======
        return Single.just(DataChunk.create(false, ByteBuffer.wrap(data)));
>>>>>>> df30a8bb
    }

    /**
     * Create a publisher of {@link DataChunk} with the given
<<<<<<< HEAD
     * {@link CharSequence} / {@link Charset} and return a {@link Mono}.
     *
     * @param cs the char sequence
     * @param charset the charset to use to encode the char sequence
     * @return Mono
     */
    public static Mono<DataChunk> writeCharSequence(CharSequence cs,
            Charset charset) {

        return Mono.just(DataChunk.create(false,
                charset.encode(cs.toString())));
=======
     * {@link CharSequence} / {@link Charset} and return a {@link Single}.
     *
     * @param cs the char sequence
     * @param charset the charset to use to encode the char sequence
     * @return Single
     */
    public static Single<DataChunk> writeCharSequence(CharSequence cs, Charset charset) {
        return Single.just(DataChunk.create(false, charset.encode(cs.toString())));
>>>>>>> df30a8bb
    }

    /**
     * Create a a publisher {@link DataChunk} with the given
<<<<<<< HEAD
     * {@link CharBuffer} / {@link Charset} and return a {@link Mono}.
     *
     * @param buffer the char buffer
     * @param charset the charset to use to encode the char sequence
     * @return Mono
     */
    public static Mono<DataChunk> writeCharBuffer(CharBuffer buffer,
            Charset charset) {

        return Mono.just(DataChunk.create(false, buffer.encode(charset)));
=======
     * {@link CharBuffer} / {@link Charset} and return a {@link Single}.
     *
     * @param buffer the char buffer
     * @param charset the charset to use to encode the char sequence
     * @return Single
     */
    public static Single<DataChunk> writeCharBuffer(CharBuffer buffer, Charset charset) {
        return Single.just(DataChunk.create(false, buffer.encode(charset)));
>>>>>>> df30a8bb
    }

    /**
     * Returns a writer function for {@code byte[]}.
     * <p>
     * The {@code copy} variant is by default registered in
     * {@code ServerResponse}.
     *
     * @param copy a signal if byte array should be copied - set it {@code true}
     * if {@code byte[]} will be immediately reused.
     * @return a {@code byte[]} writer
     * @deprecated use {@link #bytesToChunks(byte[], boolean)} instead
     */
<<<<<<< HEAD
    public static Function<byte[], Publisher<DataChunk>> byteArrayWriter(
            boolean copy) {

=======
    public static Function<byte[], Publisher<DataChunk>> byteArrayWriter(boolean copy) {
>>>>>>> df30a8bb
        return (bytes) -> writeBytes(bytes, copy);
    }

    /**
     * Returns a writer function for {@link CharSequence} using provided
     * standard {@code charset}.
     * <p>
     * An instance is by default registered in {@code ServerResponse} for all
     * standard charsets.
     *
     * @param charset a standard charset to use
     * @return a {@link String} writer
     * @throws NullPointerException if parameter {@code charset} is {@code null}
     * @deprecated use {@link #charSequenceToChunks(CharSequence, Charset) }
     * instead
     */
<<<<<<< HEAD
    public static Function<CharSequence, Publisher<DataChunk>> charSequenceWriter(
            Charset charset) {

=======
    public static Function<CharSequence, Publisher<DataChunk>> charSequenceWriter(Charset charset) {
>>>>>>> df30a8bb
        return (cs) -> writeCharSequence(cs, charset);
    }

    /**
     * Returns a writer function for {@link CharBuffer} using provided standard
     * {@code charset}.
     * <p>
     * An instance is by default registered in {@code ServerResponse} for all
     * standard charsets.
     *
     * @param charset a standard charset to use
     * @return a {@link String} writer
     * @throws NullPointerException if parameter {@code charset} is {@code null}
     * @deprecated use {@link #writeCharBuffer(CharBuffer, Charset)} instead
     */
<<<<<<< HEAD
    public static Function<CharBuffer, Publisher<DataChunk>> charBufferWriter(
            Charset charset) {

=======
    public static Function<CharBuffer, Publisher<DataChunk>> charBufferWriter(Charset charset) {
>>>>>>> df30a8bb
        return (buffer) -> writeCharBuffer(buffer, charset);
    }

    /**
     * Returns a writer function for {@link ReadableByteChannel}. Created
     * publisher use provided {@link RetrySchema} to define delay between
     * unsuccessful read attempts.
     *
     * @param retrySchema a retry schema to use in case when {@code read}
     * operation reads {@code 0 bytes}
     * @return a {@link ReadableByteChannel} writer
     * @deprecated use {@link ByteChannelWriter} instead
     */
<<<<<<< HEAD
    public static Function<ReadableByteChannel, Publisher<DataChunk>> byteChannelWriter(
            RetrySchema retrySchema) {

        final RetrySchema schema = retrySchema == null
                ? RetrySchema.linear(0, 10, 250) : retrySchema;
=======
    public static Function<ReadableByteChannel, Publisher<DataChunk>> byteChannelWriter(RetrySchema retrySchema) {
        final RetrySchema schema = retrySchema == null ? RetrySchema.linear(0, 10, 250) : retrySchema;
>>>>>>> df30a8bb
        return channel -> new ReadableByteChannelPublisher(channel, schema);
    }

    /**
     * Returns a writer function for {@link ReadableByteChannel}.
     *
     * @return a {@link ReadableByteChannel} writer
     * @deprecated use {@link ByteChannelWriter} instead
     */
    public static Function<ReadableByteChannel, Publisher<DataChunk>> byteChannelWriter() {
        return byteChannelWriter(null);
    }
}<|MERGE_RESOLUTION|>--- conflicted
+++ resolved
@@ -16,19 +16,15 @@
 
 package io.helidon.media.common;
 
+import java.nio.ByteBuffer;
 import java.nio.channels.ReadableByteChannel;
 import java.nio.charset.Charset;
 import java.util.function.Function;
 
 import io.helidon.common.http.DataChunk;
 import io.helidon.common.reactive.Flow.Publisher;
-<<<<<<< HEAD
-import io.helidon.common.reactive.Mono;
-import io.helidon.common.reactive.RetrySchema;
-=======
 import io.helidon.common.reactive.RetrySchema;
 import io.helidon.common.reactive.Single;
->>>>>>> df30a8bb
 
 /**
  * Utility class that provides standalone mechanisms for writing message body
@@ -44,15 +40,6 @@
 
     /**
      * Create a {@link DataChunk} with the given byte array and return a
-<<<<<<< HEAD
-     * {@link Mono}.
-     *
-     * @param bytes the byte array
-     * @param copy if {@code true} the byte array is copied
-     * @return Mono
-     */
-    public static Mono<DataChunk> writeBytes(byte[] bytes, boolean copy) {
-=======
      * {@link Single}.
      *
      * @param bytes the byte array
@@ -60,7 +47,6 @@
      * @return Single
      */
     public static Single<DataChunk> writeBytes(byte[] bytes, boolean copy) {
->>>>>>> df30a8bb
         byte[] data;
         if (copy) {
             data = new byte[bytes.length];
@@ -68,28 +54,11 @@
         } else {
             data = bytes;
         }
-<<<<<<< HEAD
-        return Mono.just(DataChunk.create(false, data));
-=======
         return Single.just(DataChunk.create(false, ByteBuffer.wrap(data)));
->>>>>>> df30a8bb
     }
 
     /**
      * Create a publisher of {@link DataChunk} with the given
-<<<<<<< HEAD
-     * {@link CharSequence} / {@link Charset} and return a {@link Mono}.
-     *
-     * @param cs the char sequence
-     * @param charset the charset to use to encode the char sequence
-     * @return Mono
-     */
-    public static Mono<DataChunk> writeCharSequence(CharSequence cs,
-            Charset charset) {
-
-        return Mono.just(DataChunk.create(false,
-                charset.encode(cs.toString())));
-=======
      * {@link CharSequence} / {@link Charset} and return a {@link Single}.
      *
      * @param cs the char sequence
@@ -98,23 +67,10 @@
      */
     public static Single<DataChunk> writeCharSequence(CharSequence cs, Charset charset) {
         return Single.just(DataChunk.create(false, charset.encode(cs.toString())));
->>>>>>> df30a8bb
     }
 
     /**
      * Create a a publisher {@link DataChunk} with the given
-<<<<<<< HEAD
-     * {@link CharBuffer} / {@link Charset} and return a {@link Mono}.
-     *
-     * @param buffer the char buffer
-     * @param charset the charset to use to encode the char sequence
-     * @return Mono
-     */
-    public static Mono<DataChunk> writeCharBuffer(CharBuffer buffer,
-            Charset charset) {
-
-        return Mono.just(DataChunk.create(false, buffer.encode(charset)));
-=======
      * {@link CharBuffer} / {@link Charset} and return a {@link Single}.
      *
      * @param buffer the char buffer
@@ -123,7 +79,6 @@
      */
     public static Single<DataChunk> writeCharBuffer(CharBuffer buffer, Charset charset) {
         return Single.just(DataChunk.create(false, buffer.encode(charset)));
->>>>>>> df30a8bb
     }
 
     /**
@@ -135,15 +90,8 @@
      * @param copy a signal if byte array should be copied - set it {@code true}
      * if {@code byte[]} will be immediately reused.
      * @return a {@code byte[]} writer
-     * @deprecated use {@link #bytesToChunks(byte[], boolean)} instead
      */
-<<<<<<< HEAD
-    public static Function<byte[], Publisher<DataChunk>> byteArrayWriter(
-            boolean copy) {
-
-=======
     public static Function<byte[], Publisher<DataChunk>> byteArrayWriter(boolean copy) {
->>>>>>> df30a8bb
         return (bytes) -> writeBytes(bytes, copy);
     }
 
@@ -157,16 +105,8 @@
      * @param charset a standard charset to use
      * @return a {@link String} writer
      * @throws NullPointerException if parameter {@code charset} is {@code null}
-     * @deprecated use {@link #charSequenceToChunks(CharSequence, Charset) }
-     * instead
      */
-<<<<<<< HEAD
-    public static Function<CharSequence, Publisher<DataChunk>> charSequenceWriter(
-            Charset charset) {
-
-=======
     public static Function<CharSequence, Publisher<DataChunk>> charSequenceWriter(Charset charset) {
->>>>>>> df30a8bb
         return (cs) -> writeCharSequence(cs, charset);
     }
 
@@ -180,15 +120,8 @@
      * @param charset a standard charset to use
      * @return a {@link String} writer
      * @throws NullPointerException if parameter {@code charset} is {@code null}
-     * @deprecated use {@link #writeCharBuffer(CharBuffer, Charset)} instead
      */
-<<<<<<< HEAD
-    public static Function<CharBuffer, Publisher<DataChunk>> charBufferWriter(
-            Charset charset) {
-
-=======
     public static Function<CharBuffer, Publisher<DataChunk>> charBufferWriter(Charset charset) {
->>>>>>> df30a8bb
         return (buffer) -> writeCharBuffer(buffer, charset);
     }
 
@@ -200,18 +133,9 @@
      * @param retrySchema a retry schema to use in case when {@code read}
      * operation reads {@code 0 bytes}
      * @return a {@link ReadableByteChannel} writer
-     * @deprecated use {@link ByteChannelWriter} instead
      */
-<<<<<<< HEAD
-    public static Function<ReadableByteChannel, Publisher<DataChunk>> byteChannelWriter(
-            RetrySchema retrySchema) {
-
-        final RetrySchema schema = retrySchema == null
-                ? RetrySchema.linear(0, 10, 250) : retrySchema;
-=======
     public static Function<ReadableByteChannel, Publisher<DataChunk>> byteChannelWriter(RetrySchema retrySchema) {
         final RetrySchema schema = retrySchema == null ? RetrySchema.linear(0, 10, 250) : retrySchema;
->>>>>>> df30a8bb
         return channel -> new ReadableByteChannelPublisher(channel, schema);
     }
 
@@ -219,7 +143,6 @@
      * Returns a writer function for {@link ReadableByteChannel}.
      *
      * @return a {@link ReadableByteChannel} writer
-     * @deprecated use {@link ByteChannelWriter} instead
      */
     public static Function<ReadableByteChannel, Publisher<DataChunk>> byteChannelWriter() {
         return byteChannelWriter(null);
