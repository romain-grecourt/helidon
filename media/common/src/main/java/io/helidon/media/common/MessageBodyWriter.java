--- conflicted
+++ resolved
@@ -18,36 +18,22 @@
 import io.helidon.common.GenericType;
 import io.helidon.common.http.DataChunk;
 import io.helidon.common.reactive.Flow.Publisher;
-<<<<<<< HEAD
-=======
 import io.helidon.common.reactive.Single;
->>>>>>> 4f9eb88f
 
 /**
  * Conversion operator that generate HTTP payload from objects.
  *
  * @param <T> type or base type supported by the operator
  */
-public interface MessageBodyWriter<T>
-        extends MessageBodyOperator<MessageBodyWriterContext> {
+public interface MessageBodyWriter<T> extends MessageBodyOperator<MessageBodyWriterContext> {
 
     /**
      * Generate HTTP payload from the objects of the given type.
      *
-<<<<<<< HEAD
-     * @param content object to convert to payload
-     * @param type requested type representation
-     * @param context writer context
-     * @return HTTP payload publisher
-     */
-    Publisher<DataChunk> write(T content, GenericType<? extends T> type,
-=======
      * @param single object single publisher to convert to payload
      * @param type requested type
      * @param context the context providing the headers abstraction
      * @return Publisher of objects
      */
-    Publisher<DataChunk> write(Single<T> single, GenericType<? extends T> type,
->>>>>>> 4f9eb88f
-            MessageBodyWriterContext context);
+    Publisher<DataChunk> write(Single<T> single, GenericType<? extends T> type, MessageBodyWriterContext context);
 }