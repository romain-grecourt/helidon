--- conflicted
+++ resolved
@@ -15,21 +15,19 @@
  */
 package io.helidon.media.common;
 
+import java.nio.charset.Charset;
+
 import io.helidon.common.GenericType;
 import io.helidon.common.http.DataChunk;
 import io.helidon.common.http.MediaType;
 import io.helidon.common.mapper.Mapper;
 import io.helidon.common.reactive.Flow.Publisher;
-<<<<<<< HEAD
-=======
 import io.helidon.common.reactive.Single;
->>>>>>> 4f9eb88f
 
 /**
  * Writer for {@code CharSequence}.
  */
-public final class CharSequenceBodyWriter
-        implements MessageBodyWriter<CharSequence> {
+public final class CharSequenceBodyWriter implements MessageBodyWriter<CharSequence> {
 
     /**
      * Singleton instance.
@@ -44,23 +42,16 @@
     }
 
     @Override
-    public boolean accept(GenericType<?> type,
-            MessageBodyWriterContext context) {
-
+    public boolean accept(GenericType<?> type, MessageBodyWriterContext context) {
         return CharSequence.class.isAssignableFrom(type.rawType());
     }
 
     @Override
-<<<<<<< HEAD
-    public Publisher<DataChunk> write(CharSequence content,
-=======
-    public Publisher<DataChunk> write(Single<CharSequence> content,
->>>>>>> 4f9eb88f
-            GenericType<? extends CharSequence> type,
+    public Publisher<DataChunk> write(Single<CharSequence> content, GenericType<? extends CharSequence> type,
             MessageBodyWriterContext context) {
 
         context.contentType(MediaType.TEXT_PLAIN);
-        return ContentWriters.writeCharSequence(content, context.charset());
+        return content.mapMany(new CharSequenceToChunks(context.charset()));
     }
 
     /**
@@ -70,15 +61,8 @@
     public static CharSequenceBodyWriter get() {
         return INSTANCE;
     }
-<<<<<<< HEAD
-=======
 
-    /**
-     * Implementation of {@link MultiMapper} to convert {@link CharSequence} to
-     * a publisher of {@link DataChunk}.
-     */
-    private static final class CharSequenceToChunks
-            implements Mapper<CharSequence, Publisher<DataChunk>> {
+    private static final class CharSequenceToChunks implements Mapper<CharSequence, Publisher<DataChunk>> {
 
         private final Charset charset;
 
@@ -87,9 +71,8 @@
         }
 
         @Override
-        public Publisher<DataChunk> map(CharSequence cs) {
-            return ContentWriters.writeCharSequence(cs, charset);
+        public Publisher<DataChunk> map(CharSequence content) {
+            return ContentWriters.writeCharSequence(content, charset);
         }
     }
->>>>>>> 4f9eb88f
 }