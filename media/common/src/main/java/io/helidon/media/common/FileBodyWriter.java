--- conflicted
+++ resolved
@@ -27,11 +27,8 @@
 import io.helidon.common.http.MediaType;
 import io.helidon.common.mapper.Mapper;
 import io.helidon.common.reactive.Flow.Publisher;
-<<<<<<< HEAD
-=======
 import io.helidon.common.reactive.Single;
 import io.helidon.common.reactive.RetrySchema;
->>>>>>> 4f9eb88f
 
 import static io.helidon.media.common.ByteChannelBodyWriter.DEFAULT_RETRY_SCHEMA;
 
@@ -52,30 +49,13 @@
     }
 
     @Override
-    public boolean accept(GenericType<?> type,
-            MessageBodyWriterContext context) {
-
+    public boolean accept(GenericType<?> type, MessageBodyWriterContext context) {
         return File.class.isAssignableFrom(type.rawType());
     }
 
     @Override
-<<<<<<< HEAD
-    public Publisher<DataChunk> write(File content,
-=======
-    public Publisher<DataChunk> write(Single<File> content,
->>>>>>> 4f9eb88f
-            GenericType<? extends File> type,
-            MessageBodyWriterContext context) {
-
-        try {
-            Path path = content.toPath();
-            context.contentType(MediaType.APPLICATION_OCTET_STREAM);
-            context.contentLength(Files.size(path));
-            FileChannel fc = FileChannel.open(path, StandardOpenOption.READ);
-            return new ReadableByteChannelPublisher(fc, DEFAULT_RETRY_SCHEMA);
-        } catch (IOException ex) {
-            throw new IllegalStateException(ex);
-        }
+    public Publisher<DataChunk> write(Single<File> content, GenericType<? extends File> type, MessageBodyWriterContext context) {
+        return content.mapMany(new FileToChunks(DEFAULT_RETRY_SCHEMA, context));
     }
 
     /**
@@ -85,22 +65,17 @@
     public static FileBodyWriter get() {
         return INSTANCE;
     }
-<<<<<<< HEAD
-=======
 
     /**
      * Implementation of {@link MultiMapper} that converts {@link File} to a
      * publisher of {@link DataChunk}.
      */
-    private static final class FileToChunks
-            implements Mapper<File, Publisher<DataChunk>> {
+    private static final class FileToChunks implements Mapper<File, Publisher<DataChunk>> {
 
         private final RetrySchema schema;
         private final MessageBodyWriterContext context;
 
-        FileToChunks(RetrySchema schema,
-                MessageBodyWriterContext context) {
-
+        FileToChunks(RetrySchema schema, MessageBodyWriterContext context) {
             this.schema = schema;
             this.context = context;
         }
@@ -118,5 +93,4 @@
             }
         }
     }
->>>>>>> 4f9eb88f
 }