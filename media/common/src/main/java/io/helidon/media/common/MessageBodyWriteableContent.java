/*
 * Copyright (c) 2019 Oracle and/or its affiliates. All rights reserved.
 *
 * Licensed under the Apache License, Version 2.0 (the "License");
 * you may not use this file except in compliance with the License.
 * You may obtain a copy of the License at
 *
 *     http://www.apache.org/licenses/LICENSE-2.0
 *
 * Unless required by applicable law or agreed to in writing, software
 * distributed under the License is distributed on an "AS IS" BASIS,
 * WITHOUT WARRANTIES OR CONDITIONS OF ANY KIND, either express or implied.
 * See the License for the specific language governing permissions and
 * limitations under the License.
 */
package io.helidon.media.common;

import java.util.Objects;
import java.util.function.Function;
import java.util.function.Predicate;

import io.helidon.common.GenericType;
import io.helidon.common.http.DataChunk;
import io.helidon.common.http.HashParameters;
import io.helidon.common.http.MediaType;
import io.helidon.common.http.Parameters;
import io.helidon.common.reactive.Flow.Publisher;
import io.helidon.common.reactive.Flow.Subscriber;
<<<<<<< HEAD
=======
import io.helidon.common.reactive.Single;
>>>>>>> 4f9eb88f

/**
 * Writeable {@link MessageBodyContent}.
 */
public final class MessageBodyWriteableContent implements MessageBodyContent,
        MessageBodyWriters, MessageBodyFilters {

    private final Object entity;
    private final Publisher<Object> stream;
    private final GenericType<Object> type;
    private final Publisher<DataChunk> publisher;
    private final MessageBodyWriterContext context;

    /**
     * Create a new writeable content backed by an entity. The created content
     * creates its own standalone (non parented) writer context with the
     * specified headers.
     *
     * @param entity entity object
     * @param headers writer context backing headers
     */
    MessageBodyWriteableContent(Object entity, Parameters headers) {
        Objects.requireNonNull(entity, "entity cannot be null!");
        this.type = GenericType.<Object>create(entity.getClass());
        this.entity = entity;
        this.context = MessageBodyWriterContext.create(headers);
        this.publisher = null;
        this.stream = null;
    }

    /**
     * Create a new writeable content backed by an entity stream.
     * The created content
     * creates its own standalone (non parented) writer context with the
     * specified headers.
     *
     * @param stream entity stream
     * @param type actual type representation
     * @param headers writer context backing headers
     */
    @SuppressWarnings("unchecked")
    MessageBodyWriteableContent(Publisher<Object> stream,
            GenericType<? extends Object> type, Parameters headers) {

        Objects.requireNonNull(stream, "stream cannot be null!");
        Objects.requireNonNull(type, "type cannot be null!");
        this.stream = stream;
        this.type = (GenericType<Object>) type;
        this.context = MessageBodyWriterContext.create(new HashParameters());
        this.entity = null;
        this.publisher = null;
    }

    /**
     * Create a new writeable content backed by a raw publisher.
     * The created content uses an standalone (non parented) writer context with
     * read-only headers.
     * @param publisher raw publisher
     * @param headers writer context backing headers
     */
    MessageBodyWriteableContent(Publisher<DataChunk> publisher,
            Parameters headers) {

        Objects.requireNonNull(publisher, "publisher cannot be null!");
        this.publisher = publisher;
        this.context = MessageBodyWriterContext.create(headers);
        this.entity = null;
        this.stream = null;
        this.type = null;
    }

    /**
     * Get the writer context used to marshall data.
     *
     * @return MessageBodyWriterContext
     */
    public MessageBodyWriterContext writerContext() {
        return context;
    }

    @Override
    public void subscribe(Subscriber<? super DataChunk> subscriber) {
        toPublisher(null).subscribe(subscriber);
    }

    /**
     * Convert this writeable content to a raw publisher.
     * @param fallback fallback context to use, may be {@code null}
     * @return publisher, never {@code null}
     */
    public Publisher<DataChunk> toPublisher(MessageBodyWriterContext fallback) {
        if (publisher != null) {
            Publisher<DataChunk> pub = context.applyFilters(publisher);
            if (fallback != null) {
                pub = fallback.applyFilters(pub);
            }
            return pub;
        }
        if (entity != null) {
<<<<<<< HEAD
            return context.marshall(entity, type, fallback);
=======
            return context.marshall(Single.just(entity), type, fallback);
>>>>>>> 4f9eb88f
        }
        return context.marshallStream(stream, type, fallback);
    }

    @Override
    public MessageBodyWriteableContent registerFilter(
            MessageBodyFilter filter) {

        context.registerFilter(filter);
        return this;
    }

    @Override
    public MessageBodyWriteableContent registerWriter(
            MessageBodyWriter<?> writer) {

        context.registerWriter(writer);
        return this;
    }

    @Override
    public MessageBodyWriteableContent registerWriter(
            MessageBodyStreamWriter<?> writer) {

        context.registerWriter(writer);
        return this;
    }

    /**
     * Registers a writer function with a given type.
     *
     * @param <T> entity type
     * @param type class representing the type supported by this writer
     * @param function writer function
     * @return this {@code MessageBodyWriteableContent} instance
     * @deprecated use {@link #registerWriter(MessageBodyWriter) } instead
     */
    @Deprecated
    public <T> MessageBodyWriteableContent registerWriter(Class<T> type,
            Function<T, Publisher<DataChunk>> function) {

        context.registerWriter(type, function);
        return this;
    }

    /**
     * Registers a writer function with a given type and media type.
     *
     * @param <T> entity type
     * @param type class representing the type supported by this writer
     * @param contentType the media type
     * @param function writer function
     * @return this {@code MessageBodyWriteableContent} instance
     * @deprecated use {@link #registerWriter(MessageBodyWriter) } instead
     */
    @Deprecated
    public <T> MessageBodyWriteableContent registerWriter(Class<T> type,
            MediaType contentType,
            Function<? extends T, Publisher<DataChunk>> function) {

        context.registerWriter(type, contentType, function);
        return this;
    }

    /**
     * Registers a writer function with a given predicate.
     *
     * @param <T> entity type
     * @param accept the object predicate
     * @param function writer function
     * @return this {@code MessageBodyWriteableContent} instance
     * @deprecated use {@link #registerWriter(MessageBodyWriter) } instead
     */
    @Deprecated
    public <T> MessageBodyWriteableContent registerWriter(
            Predicate<?> accept, Function<T, Publisher<DataChunk>> function) {

        context.registerWriter(accept, function);
        return this;
    }

    /**
     * Registers a writer function with a given predicate and media type.
     *
     * @param <T> entity type
     * @param accept the object predicate
     * @param contentType the media type
     * @param function writer function
     * @return this {@code MessageBodyWriteableContent} instance
     * @deprecated use {@link #registerWriter(MessageBodyWriter) } instead
     */
    @Deprecated
    public <T> MessageBodyWriteableContent registerWriter(Predicate<?> accept,
            MediaType contentType, Function<T, Publisher<DataChunk>> function) {

        context.registerWriter(accept, contentType, function);
        return this;
    }

    /**
     * Register a filter function.
     * @param function filter function
     * @deprecated use {@link #registerFilter(MessageBodyFilter)} instead
     */
    @Deprecated
    public void registerFilter(
            Function<Publisher<DataChunk>, Publisher<DataChunk>> function) {

        context.registerFilter(function);
    }

    /**
     * Create a new writeable content backed by an entity object.
     *
     * @param entity object, must not be {@code null}
     * @param headers writer context backing headers, must not be {@code null}
     * @return MessageBodyWriteableContent
     */
    public static MessageBodyWriteableContent create(Object entity,
            Parameters headers) {

        return new MessageBodyWriteableContent(entity, headers);
    }

    /**
     * Create a new writeable content backed by an entity stream.
     *
     * @param stream entity stream, must not be {@code null}
     * @param type actual type representation, must not be {@code null}
     * @param headers writer context backing headers, must not be {@code null}
     * @return MessageBodyWriteableContent
     */
    public static MessageBodyWriteableContent create(Publisher<Object> stream,
            GenericType<? extends Object> type, Parameters headers) {

        return new MessageBodyWriteableContent(stream, type, headers);
    }

    /**
     * Create a new writeable content backed by a raw publisher.
     *
     * @param publisher raw publisher
     * @param headers writer context backing headers, must not be {@code null}
     * @return MessageBodyWriteableContent
     */
    public static MessageBodyWriteableContent create(
            Publisher<DataChunk> publisher, Parameters headers) {

        return new MessageBodyWriteableContent(publisher, headers);
    }
}<|MERGE_RESOLUTION|>--- conflicted
+++ resolved
@@ -26,16 +26,12 @@
 import io.helidon.common.http.Parameters;
 import io.helidon.common.reactive.Flow.Publisher;
 import io.helidon.common.reactive.Flow.Subscriber;
-<<<<<<< HEAD
-=======
 import io.helidon.common.reactive.Single;
->>>>>>> 4f9eb88f
 
 /**
- * Writeable {@link MessageBodyContent}.
+ * Implementation of {@link WriteableContent}.
  */
-public final class MessageBodyWriteableContent implements MessageBodyContent,
-        MessageBodyWriters, MessageBodyFilters {
+public final class MessageBodyWriteableContent implements MessageBodyContent, MessageBodyWriters, MessageBodyFilters {
 
     private final Object entity;
     private final Publisher<Object> stream;
@@ -129,35 +125,25 @@
             return pub;
         }
         if (entity != null) {
-<<<<<<< HEAD
-            return context.marshall(entity, type, fallback);
-=======
             return context.marshall(Single.just(entity), type, fallback);
->>>>>>> 4f9eb88f
         }
         return context.marshallStream(stream, type, fallback);
     }
 
     @Override
-    public MessageBodyWriteableContent registerFilter(
-            MessageBodyFilter filter) {
-
+    public MessageBodyWriteableContent registerFilter(MessageBodyFilter filter) {
         context.registerFilter(filter);
         return this;
     }
 
     @Override
-    public MessageBodyWriteableContent registerWriter(
-            MessageBodyWriter<?> writer) {
-
+    public MessageBodyWriteableContent registerWriter(MessageBodyWriter<?> writer) {
         context.registerWriter(writer);
         return this;
     }
 
     @Override
-    public MessageBodyWriteableContent registerWriter(
-            MessageBodyStreamWriter<?> writer) {
-
+    public MessageBodyWriteableContent registerWriter(MessageBodyStreamWriter<?> writer) {
         context.registerWriter(writer);
         return this;
     }
@@ -172,9 +158,7 @@
      * @deprecated use {@link #registerWriter(MessageBodyWriter) } instead
      */
     @Deprecated
-    public <T> MessageBodyWriteableContent registerWriter(Class<T> type,
-            Function<T, Publisher<DataChunk>> function) {
-
+    public <T> MessageBodyWriteableContent registerWriter(Class<T> type, Function<T, Publisher<DataChunk>> function) {
         context.registerWriter(type, function);
         return this;
     }
@@ -190,8 +174,7 @@
      * @deprecated use {@link #registerWriter(MessageBodyWriter) } instead
      */
     @Deprecated
-    public <T> MessageBodyWriteableContent registerWriter(Class<T> type,
-            MediaType contentType,
+    public <T> MessageBodyWriteableContent registerWriter(Class<T> type, MediaType contentType,
             Function<? extends T, Publisher<DataChunk>> function) {
 
         context.registerWriter(type, contentType, function);
@@ -208,9 +191,7 @@
      * @deprecated use {@link #registerWriter(MessageBodyWriter) } instead
      */
     @Deprecated
-    public <T> MessageBodyWriteableContent registerWriter(
-            Predicate<?> accept, Function<T, Publisher<DataChunk>> function) {
-
+    public <T> MessageBodyWriteableContent registerWriter(Predicate<?> accept, Function<T, Publisher<DataChunk>> function) {
         context.registerWriter(accept, function);
         return this;
     }
@@ -226,8 +207,8 @@
      * @deprecated use {@link #registerWriter(MessageBodyWriter) } instead
      */
     @Deprecated
-    public <T> MessageBodyWriteableContent registerWriter(Predicate<?> accept,
-            MediaType contentType, Function<T, Publisher<DataChunk>> function) {
+    public <T> MessageBodyWriteableContent registerWriter(Predicate<?> accept, MediaType contentType,
+            Function<T, Publisher<DataChunk>> function) {
 
         context.registerWriter(accept, contentType, function);
         return this;
@@ -239,9 +220,7 @@
      * @deprecated use {@link #registerFilter(MessageBodyFilter)} instead
      */
     @Deprecated
-    public void registerFilter(
-            Function<Publisher<DataChunk>, Publisher<DataChunk>> function) {
-
+    public void registerFilter(Function<Publisher<DataChunk>, Publisher<DataChunk>> function) {
         context.registerFilter(function);
     }
 
@@ -252,9 +231,7 @@
      * @param headers writer context backing headers, must not be {@code null}
      * @return MessageBodyWriteableContent
      */
-    public static MessageBodyWriteableContent create(Object entity,
-            Parameters headers) {
-
+    public static MessageBodyWriteableContent create(Object entity, Parameters headers) {
         return new MessageBodyWriteableContent(entity, headers);
     }
 
@@ -266,8 +243,8 @@
      * @param headers writer context backing headers, must not be {@code null}
      * @return MessageBodyWriteableContent
      */
-    public static MessageBodyWriteableContent create(Publisher<Object> stream,
-            GenericType<? extends Object> type, Parameters headers) {
+    public static MessageBodyWriteableContent create(Publisher<Object> stream, GenericType<? extends Object> type,
+            Parameters headers) {
 
         return new MessageBodyWriteableContent(stream, type, headers);
     }
@@ -279,9 +256,7 @@
      * @param headers writer context backing headers, must not be {@code null}
      * @return MessageBodyWriteableContent
      */
-    public static MessageBodyWriteableContent create(
-            Publisher<DataChunk> publisher, Parameters headers) {
-
+    public static MessageBodyWriteableContent create(Publisher<DataChunk> publisher, Parameters headers) {
         return new MessageBodyWriteableContent(publisher, headers);
     }
 }