--- conflicted
+++ resolved
@@ -28,8 +28,7 @@
 /**
  * Message body writer for {@link ReadableByteChannel}.
  */
-public final class ByteChannelBodyWriter
-        implements MessageBodyWriter<ReadableByteChannel> {
+public final class ByteChannelBodyWriter implements MessageBodyWriter<ReadableByteChannel> {
 
     static final RetrySchema DEFAULT_RETRY_SCHEMA =
             RetrySchema.linear(0, 10, 250);
@@ -37,7 +36,7 @@
     private static final ByteChannelBodyWriter DEFAULT_INSTANCE =
             new ByteChannelBodyWriter(DEFAULT_RETRY_SCHEMA);
 
-    private final RetrySchema schema;
+    private final ByteChannelToChunks mapper;
 
     /**
      * Enforce the use of the static factory method.
@@ -45,7 +44,7 @@
      * @param schema retry schema
      */
     private ByteChannelBodyWriter(RetrySchema schema) {
-        this.schema = schema;
+        this.mapper = new ByteChannelToChunks(schema);
     }
 
     @Override
@@ -56,16 +55,12 @@
     }
 
     @Override
-<<<<<<< HEAD
-    public Publisher<DataChunk> write(ReadableByteChannel content,
-=======
     public Publisher<DataChunk> write(Single<ReadableByteChannel> content,
->>>>>>> 4f9eb88f
             GenericType<? extends ReadableByteChannel> type,
             MessageBodyWriterContext context) {
 
         context.contentType(MediaType.APPLICATION_OCTET_STREAM);
-        return new ReadableByteChannelPublisher(content, schema);
+        return content.mapMany(mapper);
     }
 
     /**
@@ -84,8 +79,6 @@
     public static ByteChannelBodyWriter get() {
         return DEFAULT_INSTANCE;
     }
-<<<<<<< HEAD
-=======
 
     /**
      * Implementation of {@link MultiMapper} that converts a
@@ -105,5 +98,4 @@
             return new ReadableByteChannelPublisher(channel, schema);
         }
     }
->>>>>>> 4f9eb88f
 }