--- conflicted
+++ resolved
@@ -23,17 +23,11 @@
 import java.util.concurrent.CompletableFuture;
 
 import io.helidon.common.http.DataChunk;
+import io.helidon.common.http.Reader;
 import io.helidon.common.http.Utils;
-<<<<<<< HEAD
-import io.helidon.common.reactive.Flow.Publisher;
-import io.helidon.common.reactive.Mono;
-import io.helidon.common.reactive.MonoCollector;
-import io.helidon.common.reactive.MonoMapper;
-=======
 import io.helidon.common.mapper.Mapper;
 import io.helidon.common.reactive.Collector;
 import io.helidon.common.reactive.Flow.Publisher;
->>>>>>> 4f9eb88f
 import io.helidon.common.reactive.Multi;
 import io.helidon.common.reactive.Single;
 
@@ -66,13 +60,7 @@
      * @param charset charset to use for decoding the bytes
      * @return Single
      */
-<<<<<<< HEAD
-    public static Mono<String> readString(Publisher<DataChunk> chunks,
-            Charset charset) {
-
-=======
     public static Single<String> readString(Publisher<DataChunk> chunks, Charset charset) {
->>>>>>> 4f9eb88f
         return readBytes(chunks).map(new BytesToString(charset));
     }
 
@@ -83,15 +71,8 @@
      * @param charset the charset to use with the returned string content reader
      * @return a string content reader
      */
-<<<<<<< HEAD
-    public static io.helidon.common.http.Reader<String> stringReader(
-            Charset charset) {
-
-        return (chunks, type) -> readString(chunks, charset).toFuture();
-=======
     public static Reader<String> stringReader(Charset charset) {
         return (chunks, type) -> readString(chunks, charset).toStage();
->>>>>>> 4f9eb88f
     }
 
     /**
@@ -101,13 +82,8 @@
      * @return reader that transforms a publisher of byte buffers to a
      * completion stage that might end exceptionally with
      */
-<<<<<<< HEAD
-    public static io.helidon.common.http.Reader<byte[]> byteArrayReader() {
-        return (publisher, clazz) -> readBytes(publisher).toFuture();
-=======
     public static Reader<byte[]> byteArrayReader() {
         return (publisher, clazz) -> readBytes(publisher).toStage();
->>>>>>> 4f9eb88f
     }
 
     /**
@@ -120,19 +96,6 @@
      *
      * @return a input stream content reader
      */
-<<<<<<< HEAD
-    public static io.helidon.common.http.Reader<InputStream> inputStreamReader() {
-        return (publisher, clazz) -> CompletableFuture
-                    .completedFuture(new PublisherInputStream(publisher));
-    }
-
-    /**
-     * Implementation of {@link MonoMapper} that converts a {@code byte[]} into
-     * a {@link String} using a given {@link Charset}.
-     */
-    private static final class BytesToString
-            extends MonoMapper<byte[], String> {
-=======
     public static Reader<InputStream> inputStreamReader() {
         return (publisher, clazz) -> CompletableFuture.completedFuture(new PublisherInputStream(publisher));
     }
@@ -142,7 +105,6 @@
      * a {@link String} using a given {@link Charset}.
      */
     private static final class BytesToString implements Mapper<byte[], String> {
->>>>>>> 4f9eb88f
 
         private final Charset charset;
 
@@ -151,7 +113,7 @@
         }
 
         @Override
-        public String mapNext(byte[] bytes) {
+        public String map(byte[] bytes) {
             return new String(bytes, charset);
         }
     }
@@ -160,12 +122,7 @@
      * Implementation of {@link Collector} that collects chunks into a single
      * {@code byte[]}.
      */
-<<<<<<< HEAD
-    private static final class BytesCollector
-            extends MonoCollector<DataChunk, byte[]> {
-=======
     private static final class BytesCollector implements Collector<DataChunk, byte[]> {
->>>>>>> 4f9eb88f
 
         private final ByteArrayOutputStream baos;
 
