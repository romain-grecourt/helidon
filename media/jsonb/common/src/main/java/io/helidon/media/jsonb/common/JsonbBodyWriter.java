/*
 * Copyright (c) 2019 Oracle and/or its affiliates. All rights reserved.
 *
 * Licensed under the Apache License, Version 2.0 (the "License");
 * you may not use this file except in compliance with the License.
 * You may obtain a copy of the License at
 *
 *     http://www.apache.org/licenses/LICENSE-2.0
 *
 * Unless required by applicable law or agreed to in writing, software
 * distributed under the License is distributed on an "AS IS" BASIS,
 * WITHOUT WARRANTIES OR CONDITIONS OF ANY KIND, either express or implied.
 * See the License for the specific language governing permissions and
 * limitations under the License.
 */
package io.helidon.media.jsonb.common;

import java.util.Objects;

import javax.json.bind.Jsonb;

import io.helidon.common.GenericType;
import io.helidon.common.http.DataChunk;
import io.helidon.common.http.MediaType;
import io.helidon.common.mapper.Mapper;
import io.helidon.common.reactive.Flow.Publisher;
<<<<<<< HEAD
=======
import io.helidon.common.reactive.Single;
>>>>>>> 4f9eb88f
import io.helidon.media.common.CharBuffer;
import io.helidon.media.common.ContentWriters;
import io.helidon.media.common.MessageBodyWriter;
import io.helidon.media.common.MessageBodyWriterContext;

/**
 * Message body writer supporting object binding with JSON-B.
 */
public class JsonbBodyWriter implements MessageBodyWriter<Object> {

    private final Jsonb jsonb;

    private JsonbBodyWriter(Jsonb jsonb) {
        Objects.requireNonNull(jsonb);
        this.jsonb = jsonb;
    }

    @Override
    public boolean accept(GenericType<?> type,
            MessageBodyWriterContext context) {

        return !CharSequence.class.isAssignableFrom(type.rawType());
    }

    @Override
<<<<<<< HEAD
    public Publisher<DataChunk> write(Object content,
=======
    public Publisher<DataChunk> write(Single<Object> content,
>>>>>>> 4f9eb88f
            GenericType<? extends Object> type,
            MessageBodyWriterContext context) {

        MediaType contentType = context.findAccepted(MediaType.JSON_PREDICATE,
                MediaType.APPLICATION_JSON);
        context.contentType(contentType);
        CharBuffer buffer = new CharBuffer();
        jsonb.toJson(content, buffer);
        return ContentWriters.writeCharBuffer(buffer, context.charset());
    }

    /**
     * Create a new {@link JsonbBodyWriter} instance.
     *
     * @param jsonb JSON-B instance
     * @return JsonbBodyWriter
     */
    public static JsonbBodyWriter create(Jsonb jsonb) {
        return new JsonbBodyWriter(jsonb);
    }
<<<<<<< HEAD
=======

    /**
     * Implementation of {@link MultiMapper} that converts objects into chunks.
     */
    private static final class ObjectToChunks
            implements Mapper<Object, Publisher<DataChunk>> {

        private final Jsonb jsonb;
        private final Charset charset;

        ObjectToChunks(Jsonb jsonb, Charset charset) {
            this.jsonb = jsonb;
            this.charset = charset;
        }

        @Override
        public Publisher<DataChunk> map(Object item) {
            CharBuffer buffer = new CharBuffer();
            try {
                jsonb.toJson(item, buffer);
                return ContentWriters.writeCharBuffer(buffer, charset);
            } catch (IllegalStateException | JsonbException ex) {
                return Single.<DataChunk>error(ex);
            }
        }
    }
>>>>>>> 4f9eb88f
}<|MERGE_RESOLUTION|>--- conflicted
+++ resolved
@@ -15,19 +15,18 @@
  */
 package io.helidon.media.jsonb.common;
 
+import java.nio.charset.Charset;
 import java.util.Objects;
 
 import javax.json.bind.Jsonb;
+import javax.json.bind.JsonbException;
 
 import io.helidon.common.GenericType;
 import io.helidon.common.http.DataChunk;
 import io.helidon.common.http.MediaType;
 import io.helidon.common.mapper.Mapper;
 import io.helidon.common.reactive.Flow.Publisher;
-<<<<<<< HEAD
-=======
 import io.helidon.common.reactive.Single;
->>>>>>> 4f9eb88f
 import io.helidon.media.common.CharBuffer;
 import io.helidon.media.common.ContentWriters;
 import io.helidon.media.common.MessageBodyWriter;
@@ -53,20 +52,15 @@
     }
 
     @Override
-<<<<<<< HEAD
-    public Publisher<DataChunk> write(Object content,
-=======
     public Publisher<DataChunk> write(Single<Object> content,
->>>>>>> 4f9eb88f
             GenericType<? extends Object> type,
             MessageBodyWriterContext context) {
 
         MediaType contentType = context.findAccepted(MediaType.JSON_PREDICATE,
                 MediaType.APPLICATION_JSON);
         context.contentType(contentType);
-        CharBuffer buffer = new CharBuffer();
-        jsonb.toJson(content, buffer);
-        return ContentWriters.writeCharBuffer(buffer, context.charset());
+        return content.mapMany(new ObjectToChunks(jsonb,
+                context.charset()));
     }
 
     /**
@@ -78,8 +72,6 @@
     public static JsonbBodyWriter create(Jsonb jsonb) {
         return new JsonbBodyWriter(jsonb);
     }
-<<<<<<< HEAD
-=======
 
     /**
      * Implementation of {@link MultiMapper} that converts objects into chunks.
@@ -106,5 +98,4 @@
             }
         }
     }
->>>>>>> 4f9eb88f
 }