/*
 * Copyright (c) 2019 Oracle and/or its affiliates. All rights reserved.
 *
 * Licensed under the Apache License, Version 2.0 (the "License");
 * you may not use this file except in compliance with the License.
 * You may obtain a copy of the License at
 *
 *     http://www.apache.org/licenses/LICENSE-2.0
 *
 * Unless required by applicable law or agreed to in writing, software
 * distributed under the License is distributed on an "AS IS" BASIS,
 * WITHOUT WARRANTIES OR CONDITIONS OF ANY KIND, either express or implied.
 * See the License for the specific language governing permissions and
 * limitations under the License.
 */
package io.helidon.media.multipart.common;

import io.helidon.common.GenericType;
import io.helidon.common.http.DataChunk;
import io.helidon.common.http.MediaType;
import io.helidon.common.mapper.Mapper;
import io.helidon.common.reactive.Flow.Publisher;
import io.helidon.common.reactive.Multi;
<<<<<<< HEAD
=======
import io.helidon.common.reactive.Single;
>>>>>>> 4f9eb88f
import io.helidon.media.common.MessageBodyWriter;
import io.helidon.media.common.MessageBodyWriterContext;

/**
 * {@link WriteableMultiPart} writer.
 */
public final class MultiPartBodyWriter implements
        MessageBodyWriter<WriteableMultiPart> {

    /**
     * The default boundary used for encoding multipart messages.
     */
    public static final String DEFAULT_BOUNDARY = "[^._.^]==>boundary<==[^._.^]";

    /**
     * Singleton instance.
     */
    private static final MultiPartBodyWriter INSTANCE =
            new MultiPartBodyWriter(DEFAULT_BOUNDARY);

    /**
     * The actual boundary string.
     */
    private final String boundary;

    /**
     * Private to enforce the use of {@link #create(java.lang.String)}.
     * @param boundary the multipart boundary delimiter
     */
    private MultiPartBodyWriter(String boundary) {
        this.boundary = boundary;
    }

    @Override
    public boolean accept(GenericType<?> type,
            MessageBodyWriterContext context) {

        return WriteableMultiPart.class.isAssignableFrom(type.rawType());
    }

    @Override
<<<<<<< HEAD
    public Publisher<DataChunk> write(WriteableMultiPart content,
=======
    public Publisher<DataChunk> write(Single<WriteableMultiPart> content,
>>>>>>> 4f9eb88f
            GenericType<? extends WriteableMultiPart> type,
            MessageBodyWriterContext context) {

        context.contentType(MediaType.MULTIPART_FORM_DATA);
        MultiPartEncoder encoder = MultiPartEncoder.create(boundary, context);
        Multi.just(content.bodyParts()).subscribe(encoder);
        return encoder;
    }

    /**
     * Create a new instance of {@link MultiPartBodyWriter} with the specified
     * boundary delimiter.
     *
     * @param boundary boundary string
     * @return MultiPartWriter
     */
    public static MultiPartBodyWriter create(String boundary) {
        return new MultiPartBodyWriter(boundary);
    }

    /**
     * Get the singleton instance (uses the default boundary delimiter
     * {@link #DEFAULT_BOUNDARY}).
     *
     * @return MultiPartWriter
     */
    public static MultiPartBodyWriter get() {
        return INSTANCE;
    }
<<<<<<< HEAD
=======

    private static final class MultiPartToChunks
            implements Mapper<WriteableMultiPart, Publisher<DataChunk>> {

        private final MultiPartEncoder encoder;

        MultiPartToChunks(String boundary, MessageBodyWriterContext context) {
            this.encoder = MultiPartEncoder.create(boundary, context);
        }

        @Override
        public Publisher<DataChunk> map(WriteableMultiPart multiPart) {
            Multi.just(multiPart.bodyParts()).subscribe(encoder);
            return encoder;
        }
    }
>>>>>>> 4f9eb88f
}<|MERGE_RESOLUTION|>--- conflicted
+++ resolved
@@ -21,10 +21,7 @@
 import io.helidon.common.mapper.Mapper;
 import io.helidon.common.reactive.Flow.Publisher;
 import io.helidon.common.reactive.Multi;
-<<<<<<< HEAD
-=======
 import io.helidon.common.reactive.Single;
->>>>>>> 4f9eb88f
 import io.helidon.media.common.MessageBodyWriter;
 import io.helidon.media.common.MessageBodyWriterContext;
 
@@ -66,18 +63,12 @@
     }
 
     @Override
-<<<<<<< HEAD
-    public Publisher<DataChunk> write(WriteableMultiPart content,
-=======
     public Publisher<DataChunk> write(Single<WriteableMultiPart> content,
->>>>>>> 4f9eb88f
             GenericType<? extends WriteableMultiPart> type,
             MessageBodyWriterContext context) {
 
         context.contentType(MediaType.MULTIPART_FORM_DATA);
-        MultiPartEncoder encoder = MultiPartEncoder.create(boundary, context);
-        Multi.just(content.bodyParts()).subscribe(encoder);
-        return encoder;
+        return content.mapMany(new MultiPartToChunks(boundary, context));
     }
 
     /**
@@ -100,8 +91,6 @@
     public static MultiPartBodyWriter get() {
         return INSTANCE;
     }
-<<<<<<< HEAD
-=======
 
     private static final class MultiPartToChunks
             implements Mapper<WriteableMultiPart, Publisher<DataChunk>> {
@@ -118,5 +107,4 @@
             return encoder;
         }
     }
->>>>>>> 4f9eb88f
 }