--- conflicted
+++ resolved
@@ -20,19 +20,11 @@
 import io.helidon.common.GenericType;
 import io.helidon.common.http.DataChunk;
 import io.helidon.common.http.MediaType;
-<<<<<<< HEAD
-import io.helidon.common.reactive.Flow.Publisher;
-import io.helidon.common.reactive.Mono;
-import io.helidon.common.reactive.MonoCollector;
-import io.helidon.common.reactive.MonoMultiMapper;
-import io.helidon.common.reactive.Multi;
-=======
 import io.helidon.common.mapper.Mapper;
 import io.helidon.common.reactive.Collector;
 import io.helidon.common.reactive.Flow.Publisher;
 import io.helidon.common.reactive.Multi;
 import io.helidon.common.reactive.Single;
->>>>>>> 4f9eb88f
 import io.helidon.media.common.ContentReaders;
 import io.helidon.media.common.ContentWriters;
 import io.helidon.media.common.MessageBodyReadableContent;
@@ -49,6 +41,16 @@
      */
     private static final MultiPartBodyReader INSTANCE =
             new MultiPartBodyReader();
+
+    /**
+     * Bytes to chunk mapper singleton.
+     */
+    private static final BytesToChunks BYTES_TO_CHUNKS = new BytesToChunks();
+
+    /**
+     * Collector singleton to collect body parts from a publisher as a list.
+     */
+    private static final PartsCollector COLLECTOR = new PartsCollector();
 
     /**
      * Private to enforce the use of {@link #get()}.
@@ -76,11 +78,7 @@
         }
         MultiPartDecoder decoder = MultiPartDecoder.create(boundary, context);
         publisher.subscribe(decoder);
-<<<<<<< HEAD
-        return (Mono<U>) Multi.from(decoder).collect(new PartsCollector());
-=======
         return (Single<U>) Multi.from(decoder).collect(COLLECTOR);
->>>>>>> 4f9eb88f
     }
 
     /**
@@ -95,11 +93,7 @@
      * A collector that accumulates and buffers body parts.
      */
     private static final class PartsCollector
-<<<<<<< HEAD
-            extends MonoCollector<ReadableBodyPart, ReadableMultiPart> {
-=======
             implements Collector<ReadableBodyPart, ReadableMultiPart> {
->>>>>>> 4f9eb88f
 
         private final LinkedList<ReadableBodyPart> bodyParts;
 
@@ -115,7 +109,7 @@
             // buffer the data
             Publisher<DataChunk> bufferedData = ContentReaders
                     .readBytes(content)
-                    .mapMany(new BytesToChunks());
+                    .mapMany(BYTES_TO_CHUNKS);
 
             // create a content copy with the buffered data
             MessageBodyReadableContent contentCopy = MessageBodyReadableContent
@@ -137,18 +131,14 @@
     }
 
     /**
-     * Implementation of {@link MonoMultiMapper} that converts {@code byte[]} to
-     * a publisher of {@link DataChunk} by copying the bytes.
+     * Implementation of {@link MultiMapper} that converts {@code byte[]} to a
+     * publisher of {@link DataChunk} by copying the bytes.
      */
     private static final class BytesToChunks
-<<<<<<< HEAD
-            extends MonoMultiMapper<byte[], DataChunk> {
-=======
             implements Mapper<byte[], Publisher<DataChunk>> {
->>>>>>> 4f9eb88f
 
         @Override
-        public Publisher<DataChunk> mapNext(byte[] bytes) {
+        public Publisher<DataChunk> map(byte[] bytes) {
             return ContentWriters.writeBytes(bytes, /* copy */ true);
         }
     }
